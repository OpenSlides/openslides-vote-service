--- conflicted
+++ resolved
@@ -36,11 +36,7 @@
 	envPostgresHost     = environment.NewVariable("VOTE_DATABASE_HOST", "localhost", "Host of the postgres database used for long polls.")
 	envPostgresPort     = environment.NewVariable("VOTE_DATABASE_PORT", "5432", "Port of the postgres database used for long polls.")
 	envPostgresUser     = environment.NewVariable("VOTE_DATABASE_USER", "openslides", "Databasename of the postgres database used for long polls.")
-<<<<<<< HEAD
-	envPostgresDatabase = environment.NewVariable("VOTE_DATABASE_NAME", "openslides", "")
-=======
 	envPostgresDatabase = environment.NewVariable("VOTE_DATABASE_NAME", "openslides", "Name of the database to save long running polls.")
->>>>>>> d593c9d6
 	envPostgresPassword = environment.NewSecret("postgres_password", "Password of the postgres database used for long polls.")
 
 	envVoteDecryptService = environment.NewVariable("VOTE_DECRYPT_SERVICE", "", "Host and port of the decrypt service. Empty string to disable this feature.")
