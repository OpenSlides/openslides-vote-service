--- conflicted
+++ resolved
@@ -131,7 +131,6 @@
 			return fmt.Errorf("start long backend: %w", err)
 		}
 
-<<<<<<< HEAD
 		var decrypter vote.Decrypter
 		if decryptAddr != "" {
 			decr, close, err := grpc.NewClient(decryptAddr)
@@ -142,10 +141,7 @@
 			decrypter = decr
 		}
 
-		voteService, voteBackground, err := vote.New(ctx, fastBackend, longBackend, datastoreService, singleInstance, decrypter)
-=======
-		voteService, voteBackground, err := vote.New(ctx, fastBackend, longBackend, database, singleInstance)
->>>>>>> 0e42c312
+		voteService, voteBackground, err := vote.New(ctx, fastBackend, longBackend, database, singleInstance, decrypter)
 		if err != nil {
 			return fmt.Errorf("starting service: %w", err)
 		}
