<!--- Code generated with go generate ./... DO NOT EDIT. --->
# Configuration

## Environment Variables

The Service uses the following environment variables:

* `VOTE_PORT`: Port on which the service listen on. The default is `9013`.
* `MESSAGE_BUS_HOST`: Host of the redis server. The default is `localhost`.
* `MESSAGE_BUS_PORT`: Port of the redis server. The default is `6379`.
* `DATASTORE_DATABASE_USER`: Postgres User. The default is `openslides`.
* `DATASTORE_DATABASE_HOST`: Postgres Host. The default is `localhost`.
* `DATASTORE_DATABASE_PORT`: Postgres Post. The default is `5432`.
* `DATASTORE_DATABASE_NAME`: Postgres Database. The default is `openslides`.
* `OPENSLIDES_DEVELOPMENT`: If set, the service uses the default secrets. The default is `false`.
* `SECRETS_PATH`: Path where the secrets are stored. The default is `/run/secrets`.
* `AUTH_PROTOCOL`: Protocol of the auth service. The default is `http`.
* `AUTH_HOST`: Host of the auth service. The default is `localhost`.
* `AUTH_PORT`: Port of the auth service. The default is `9004`.
* `AUTH_Fake`: Use user id 1 for every request. Ignores all other auth environment variables. The default is `false`.
* `VOTE_REDIS_HOST`: Host of the redis used for the fast backend. The default is `localhost`.
* `VOTE_REDIS_PORT`: Port of the redis used for the fast backend. The default is `6379`.
* `VOTE_DATABASE_USER`: Databasename of the postgres database used for long polls. The default is `openslides`.
* `VOTE_DATABASE_HOST`: Host of the postgres database used for long polls. The default is `localhost`.
* `VOTE_DATABASE_PORT`: Port of the postgres database used for long polls. The default is `5432`.
* `VOTE_DATABASE_NAME`: Name of the database to save long running polls. The default is `openslides`.
<<<<<<< HEAD
* `VOTE_BACKEND_FAST`: The backend used for fast polls. Possible backends are redis, postgres or memory. The default is `redis`.
* `VOTE_BACKEND_LONG`: The backend used for long polls. The default is `postgres`.
* `VOTE_DECRYPT_SERVICE`: Host and port of the decrypt service. Empty string to disable this feature. The default is ``.
=======
* `VOTE_SINGLE_INSTANCE`: More performance if the serice is not scalled horizontally. The default is `false`.
>>>>>>> 12d4cbee


## Secrets

Secrets are filenames in the directory `SECRETS_PATH` (default: `/run/secrets/`). 
The service only starts if it can find each secret file and read its content. 
The default values are only used, if the environment variable `OPENSLIDES_DEVELOPMENT` is set.

* `postgres_password`: Postgres Password. The default is `openslides`.
* `auth_token_key`: Key to sign the JWT auth tocken. The default is `auth-dev-token-key`.
* `auth_cookie_key`: Key to sign the JWT auth cookie. The default is `auth-dev-cookie-key`.<|MERGE_RESOLUTION|>--- conflicted
+++ resolved
@@ -24,13 +24,10 @@
 * `VOTE_DATABASE_HOST`: Host of the postgres database used for long polls. The default is `localhost`.
 * `VOTE_DATABASE_PORT`: Port of the postgres database used for long polls. The default is `5432`.
 * `VOTE_DATABASE_NAME`: Name of the database to save long running polls. The default is `openslides`.
-<<<<<<< HEAD
 * `VOTE_BACKEND_FAST`: The backend used for fast polls. Possible backends are redis, postgres or memory. The default is `redis`.
 * `VOTE_BACKEND_LONG`: The backend used for long polls. The default is `postgres`.
 * `VOTE_DECRYPT_SERVICE`: Host and port of the decrypt service. Empty string to disable this feature. The default is ``.
-=======
 * `VOTE_SINGLE_INSTANCE`: More performance if the serice is not scalled horizontally. The default is `false`.
->>>>>>> 12d4cbee
 
 
 ## Secrets
