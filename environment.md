--- conflicted
+++ resolved
@@ -27,20 +27,5 @@
 * `VOTE_DATABASE_HOST`: Host of the postgres database used for long polls. The default is `localhost`.
 * `VOTE_DATABASE_PORT`: Port of the postgres database used for long polls. The default is `5432`.
 * `VOTE_DATABASE_NAME`: Name of the database to save long running polls. The default is `openslides`.
-<<<<<<< HEAD
 * `VOTE_SINGLE_INSTANCE`: More performance if the serice is not scalled horizontally. The default is `false`.
-* `VOTE_DECRYPT_SERVICE`: Host and port of the decrypt service. Empty string to disable this feature. The default is ``.
-
-
-## Secrets
-
-Secrets are filenames in the directory `SECRETS_PATH` (default: `/run/secrets/`). 
-The service only starts if it can find each secret file and read its content. 
-The default values are only used, if the environment variable `OPENSLIDES_DEVELOPMENT` is set.
-
-* `postgres_password`: Postgres Password. The default is `openslides`.
-* `auth_token_key`: Key to sign the JWT auth tocken. The default is `auth-dev-token-key`.
-* `auth_cookie_key`: Key to sign the JWT auth cookie. The default is `auth-dev-cookie-key`.
-=======
-* `VOTE_SINGLE_INSTANCE`: More performance if the serice is not scalled horizontally. The default is `false`.
->>>>>>> c4289555
+* `VOTE_DECRYPT_SERVICE`: Host and port of the decrypt service. Empty string to disable this feature. The default is ``.