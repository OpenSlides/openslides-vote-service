# OpenSlides Vote Service

The Vote Service is part of the OpenSlides environments. It handles the votes
for an electonic poll.


## Install and Start

### With Golang

```
go build
./openslides-vote-service
```


### With Docker

The docker build uses the redis messaging service, the auth token and the real
datastore service as default. Either configure it to use the fake services (see
environment variables below) or make sure the service inside the docker
container can connect to redis and the datastore-reader. For example with the
docker argument --network host. The auth-secrets have to given as a file.

```
docker build . --tag openslides-vote
printf "my_token_key" > auth_token_key 
printf "my_cookie_key" > auth_cookie_key
docker run --network host -v $PWD/auth_token_key:/run/secrets/auth_token_key -v $PWD/auth_cookie_key:/run/secrets/auth_cookie_key openslides-vote
```

It uses the host network to connect to redis.


### With Auto Restart

To restart the service when ever a source file has shanged, the tool
[CompileDaemon](https://github.com/githubnemo/CompileDaemon) can help.

```
go install github.com/githubnemo/CompileDaemon@latest
CompileDaemon -log-prefix=false -build "go build" -command "./openslides-vote-service"
```

The make target `build-dev` creates a docker image that uses this tool. The
environment varialbe `OPENSLIDES_DEVELOPMENT` is used to use default auth keys.

```
make build-dev
docker run --network host --env OPENSLIDES_DEVELOPMENT=true openslides-vote-dev
```


## Example Request with CURL

### Start a Poll

To start a poll a POST request has to be send to the start-url.

To send the same request twice is ok.

```
curl -X POST localhost:9013/internal/vote/start?id=1 
```


### Send a Vote

A vote-request is a post request with the ballot as body. Only logged in users
can vote. The body has to be valid json. For example for the value 'Y' you have
to send `{"value":"Y"}`.

This handler is not idempotent. If the same user sends the same data twice, it
is an error.

```
curl localhost:9013/system/vote?id=1 -d '{"value":"Y"}'
```


### Stop the Poll

With the stop request a poll is stopped and the vote values are returned. The
stop request is a POST request without a body.

A stop request can be send many times and will return the same data again.

```
curl -X POST localhost:9013/internal/vote/stop?id=1
```


### Clear the poll

After a vote was stopped and the data is successfully stored in the datastore, a
clear request should be used to remove the data from the vote service. This is
especially important on fast votes to remove the mapping between the user id and
the vote. The clear requet is idempotent.

```
curl -X POST localhost:9013/internal/vote/clear?id=1 
```


### Clear all polls

Only for development and debugging there is an internal route to clear all polls
at once. It there are many polls, this url could take a long time fully blocking
redis. Use this carfully.

```
curl -X POST localhost:9013/internal/vote/clear_all
```


### Have I Voted

A user can find out if he has voted for a list of polls.

```
curl localhost:9013/system/vote/voted?ids=1,2,3
```

The responce is a json-object in the form like this:

```
{
  "1":[42],
  "2":[42],
  "3":[42]
}
```

`42` is the user ID of the user. If a delegated user has also voted, the user id
of that users will also be in the response.


### Vote Count

The vote count handler tells how many users have voted. It is an open connection
that first returns the data for every poll known by the vote service and then
sends updates when the data changes.

The vote service knows about all started and stopped votes until they are
cleared. When a poll get cleared, the hander sends `0` as an update.

The data is streamed in the json-line-format. That means, that every update is
returned with a newline at the end and does not contain any other newline.

Each line is a map from the poll-id (as string) to the number of votes.


Example:

```
curl localhost:9013/internal/vote/vote_count
```

Response:

```
{"5": 1004,"7": 203}
{"5:0}
{"7":204}
{"9:"1}
```


### Crypto Public Main Key

The vote service can return the public main service from vote-decrypt. The key
is decoded as base64.

Example:

```
curl localhost:9013/internal/vote/public_main_key
```

Response:

```
dHR0dHR0dHR0ZWtmanRpd28zbmdrZGkxMjNuZmt3a3IK
```


## Configuration

<<<<<<< HEAD
### Environment variables

The Service uses the following environment variables:

* `VOTE_PORT`: The port the vote service listens on. The default is `9013`. 
* `VOTE_BACKEND_FAST`: The backend used for fast polls. Possible backends are
  redis, postgres or memory. Default is `redis`.
* `VOTE_BACKEND_LONG`: The backend used for long polls. Default is `postgres`.
* `DATASTORE_READER_HOST`: Host of the datastore reader. The default is
  `localhost`.
* `DATASTORE_READER_PORT`: Port of the datastore reader. The default is `9010`.
* `DATASTORE_READER_PROTOCOL`: Protocol of the datastore reader. The default is
  `http`.
* `MESSAGE_BUS_HOST`: Host of the redis server. The default is `localhost`.
* `MESSAGE_BUS_PORT`: Port of the redis server. The default is `6379`.
* `REDIS_TEST_CONN`: Test the redis connection on startup. Disable on the cloud
  if redis needs more time to start then this service. The default is `true`.
* `VOTE_REDIS_HOST`: Host of the redis used for the fast backend and the vote
  config. Default is `localhost'.
* `VOTE_REDIS_PORT`: Port of the redis host. Default is `6379`.
* `VOTE_DATABASE_USER`: Username of the postgres database for the long running
  backend. Default is `postgres`.
* `VOTE_DATABASE_PASSWORD_FILE`: File that contains the password for the postgres 
  database. If `OPENSLIDES_DEVELOPMENT` is true, then the string `openslides` is 
  used as password. Default is `/run/secrets/vote_postgres_password`.
* `VOTE_DATABASE_HOST`: Host of the postgres database. Default is `localhost`.
* `VOTE_DATABASE_PORT`: Port of the postgres database. Default is `5432`.
* `VOTE_DATABASE_NAME`: Name of the postgres database. Default is `vote`.
* `AUTH`: Sets the type of the auth service. `fake` (default) or `ticket`.
* `AUTH_HOST`: Host of the auth service. The default is `localhost`.
* `AUTH_PORT`: Port of the auth service. The default is `9004`.
* `AUTH_TOKEN_KEY_FILE`: File to read the auth token key. Only used when 
  `OPENSLIDES_DEVELOPMENT` is not set. Default is `/run/secrets/auth_token_key`.
* `AUTH_COOKIE_KEY_FILE`: File to read the auth cookie key. Only used when
  `OPENSLIDES_DEVELOPMENT` is not set. Default is `/run/secrets/auth_cookie_key`.
* `AUTH_PROTOCOL`: Protocol of the auth servicer. The default is `http`.
* `VOTE_DECRYPT_SERVICE` full addr to the grpc vote decrypt server. The default is `localhost:9014`.
* `OPENSLIDES_DEVELOPMENT`: If set, the service starts, even when secrets (see
  below) are not given. The default is `false`. It also enables debug output.
* `MAX_PARALLEL_KEYS`: Max keys that are send in one request to the datastore.
  The default is `1000`.
* `DATASTORE_TIMEOUT`: Time until a request to the datastore times out. The
  default is `3s`.
=======
The service is configurated with environment variables. See [all environment varialbes](environment.md).
>>>>>>> de5f4e07
<|MERGE_RESOLUTION|>--- conflicted
+++ resolved
@@ -186,50 +186,4 @@
 
 ## Configuration
 
-<<<<<<< HEAD
-### Environment variables
-
-The Service uses the following environment variables:
-
-* `VOTE_PORT`: The port the vote service listens on. The default is `9013`. 
-* `VOTE_BACKEND_FAST`: The backend used for fast polls. Possible backends are
-  redis, postgres or memory. Default is `redis`.
-* `VOTE_BACKEND_LONG`: The backend used for long polls. Default is `postgres`.
-* `DATASTORE_READER_HOST`: Host of the datastore reader. The default is
-  `localhost`.
-* `DATASTORE_READER_PORT`: Port of the datastore reader. The default is `9010`.
-* `DATASTORE_READER_PROTOCOL`: Protocol of the datastore reader. The default is
-  `http`.
-* `MESSAGE_BUS_HOST`: Host of the redis server. The default is `localhost`.
-* `MESSAGE_BUS_PORT`: Port of the redis server. The default is `6379`.
-* `REDIS_TEST_CONN`: Test the redis connection on startup. Disable on the cloud
-  if redis needs more time to start then this service. The default is `true`.
-* `VOTE_REDIS_HOST`: Host of the redis used for the fast backend and the vote
-  config. Default is `localhost'.
-* `VOTE_REDIS_PORT`: Port of the redis host. Default is `6379`.
-* `VOTE_DATABASE_USER`: Username of the postgres database for the long running
-  backend. Default is `postgres`.
-* `VOTE_DATABASE_PASSWORD_FILE`: File that contains the password for the postgres 
-  database. If `OPENSLIDES_DEVELOPMENT` is true, then the string `openslides` is 
-  used as password. Default is `/run/secrets/vote_postgres_password`.
-* `VOTE_DATABASE_HOST`: Host of the postgres database. Default is `localhost`.
-* `VOTE_DATABASE_PORT`: Port of the postgres database. Default is `5432`.
-* `VOTE_DATABASE_NAME`: Name of the postgres database. Default is `vote`.
-* `AUTH`: Sets the type of the auth service. `fake` (default) or `ticket`.
-* `AUTH_HOST`: Host of the auth service. The default is `localhost`.
-* `AUTH_PORT`: Port of the auth service. The default is `9004`.
-* `AUTH_TOKEN_KEY_FILE`: File to read the auth token key. Only used when 
-  `OPENSLIDES_DEVELOPMENT` is not set. Default is `/run/secrets/auth_token_key`.
-* `AUTH_COOKIE_KEY_FILE`: File to read the auth cookie key. Only used when
-  `OPENSLIDES_DEVELOPMENT` is not set. Default is `/run/secrets/auth_cookie_key`.
-* `AUTH_PROTOCOL`: Protocol of the auth servicer. The default is `http`.
-* `VOTE_DECRYPT_SERVICE` full addr to the grpc vote decrypt server. The default is `localhost:9014`.
-* `OPENSLIDES_DEVELOPMENT`: If set, the service starts, even when secrets (see
-  below) are not given. The default is `false`. It also enables debug output.
-* `MAX_PARALLEL_KEYS`: Max keys that are send in one request to the datastore.
-  The default is `1000`.
-* `DATASTORE_TIMEOUT`: Time until a request to the datastore times out. The
-  default is `3s`.
-=======
-The service is configurated with environment variables. See [all environment varialbes](environment.md).
->>>>>>> de5f4e07
+The service is configurated with environment variables. See [all environment varialbes](environment.md).