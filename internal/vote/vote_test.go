package vote_test

import (
	"context"
	"encoding/base64"
	"encoding/json"
	"errors"
	"fmt"
	"reflect"
	"strings"
	"testing"

	"github.com/OpenSlides/openslides-autoupdate-service/pkg/datastore/dskey"
	"github.com/OpenSlides/openslides-autoupdate-service/pkg/datastore/dsmock"
	"github.com/OpenSlides/openslides-vote-service/internal/backends/memory"
	"github.com/OpenSlides/openslides-vote-service/internal/vote"
)

func TestVoteStart(t *testing.T) {
	t.Run("Not started poll", func(t *testing.T) {
		backend := memory.New()
		ds, _ := dsmock.NewMockDatastore(dsmock.YAMLData(`
		organization/1/url: test.com
		poll:
			1:
				meeting_id: 5
				state: started
				backend: fast
				type: pseudoanonymous
				pollmethod: Y

		group/1/user_ids: [1]
		user/1/is_present_in_meeting_ids: [1]
		meeting/5/id: 5
		`))

		v := vote.New(backend, backend, ds, new(decrypterStub))

		if _, _, err := v.Start(context.Background(), 1); err != nil {
			t.Errorf("Start returned unexpected error: %v", err)
		}

		if c := len(ds.Requests()); c > 3 {
			t.Errorf("Start used %d requests to the datastore, expected max 2: %v", c, ds.Requests())
		}

		// After a poll was started, it has to be possible to send votes.
		if err := backend.Vote(context.Background(), 1, 1, []byte("something")); err != nil {
			t.Errorf("Vote after start retuen and unexpected error: %v", err)
		}
	})

	t.Run("Start poll a second time", func(t *testing.T) {
		backend := memory.New()
		ds := StubGetter{data: dsmock.YAMLData(`
		organization/1/url: test.com
		poll:
			1:
				meeting_id: 5
				type: named
				state: started
				backend: fast
				pollmethod: Y

		group/1/user_ids: [1]
		user/1/is_present_in_meeting_ids: [1]
		meeting/5/id: 5
		`)}
		v := vote.New(backend, backend, &ds, new(decrypterStub))
		v.Start(context.Background(), 1)

		if _, _, err := v.Start(context.Background(), 1); err != nil {
			t.Errorf("Start returned unexpected error: %v", err)
		}
	})

	t.Run("Start a stopped poll", func(t *testing.T) {
		backend := memory.New()
		ds := StubGetter{data: dsmock.YAMLData(`
		organization/1/url: test.com
		poll:
			1:
				meeting_id: 5
				type: named
				state: started
				backend: fast
				pollmethod: Y

		group/1/user_ids: [1]
		user/1/is_present_in_meeting_ids: [1]
		meeting/5/id: 5
		`)}
		v := vote.New(backend, backend, &ds, new(decrypterStub))
		v.Start(context.Background(), 1)

		if _, _, err := backend.Stop(context.Background(), 1); err != nil {
			t.Fatalf("Stop returned unexpected error: %v", err)
		}

		if _, _, err := v.Start(context.Background(), 1); err != nil {
			t.Errorf("Start returned unexpected error: %v", err)
		}
	})

	t.Run("Start an anolog poll", func(t *testing.T) {
		backend := memory.New()
		ds := StubGetter{data: dsmock.YAMLData(`
		poll:
			1:
				meeting_id: 5
				type: analog
				state: started
				backend: fast
				pollmethod: Y

		group/1/user_ids: [1]
		user/1/is_present_in_meeting_ids: [1]
		`)}
		v := vote.New(backend, backend, &ds, new(decrypterStub))

		_, _, err := v.Start(context.Background(), 1)

		if err == nil {
			t.Errorf("Got no error, expected `Some error`")
		}
	})

	t.Run("Start an poll in `wrong` state", func(t *testing.T) {
		backend := memory.New()
		ds := StubGetter{data: dsmock.YAMLData(`
		organization/1/url: test.com
		poll:
			1:
				meeting_id: 5
				type: named
				state: created
				backend: fast
				pollmethod: Y

		group/1/user_ids: [1]
		user/1/is_present_in_meeting_ids: [1]
		meeting/5/id: 5
		`)}
<<<<<<< HEAD
		v := vote.New(backend, backend, &ds, new(decrypterStub))

		_, _, err := v.Start(context.Background(), 1)
=======
		v := vote.New(backend, backend, &ds)

		err := v.Start(context.Background(), 1)
>>>>>>> d593c9d6
		if err != nil {
			t.Errorf("Start returned: %v", err)
		}
	})

	t.Run("Start an finished poll", func(t *testing.T) {
		backend := memory.New()
		ds := StubGetter{data: dsmock.YAMLData(`
		poll:
			1:
				meeting_id: 5
				type: named
				state: finished
				backend: fast
				pollmethod: Y

		group/1/user_ids: [1]
		user/1/is_present_in_meeting_ids: [1]
		`)}
		v := vote.New(backend, backend, &ds, new(decrypterStub))

		_, _, err := v.Start(context.Background(), 1)

		if err == nil {
			t.Errorf("Got no error, expected `Some error`")
		}
	})

	t.Run("Start an finished poll", func(t *testing.T) {
		backend := memory.New()
		ds := StubGetter{data: dsmock.YAMLData(`
		poll:
			1:
				meeting_id: 5
				type: named
				state: published
				backend: fast
				pollmethod: Y

		group/1/user_ids: [1]
		user/1/is_present_in_meeting_ids: [1]
		`)}
		v := vote.New(backend, backend, &ds, new(decrypterStub))

		_, _, err := v.Start(context.Background(), 1)

		if err == nil {
			t.Errorf("Got no error, expected `Some error`")
		}
	})
}

func TestVoteStartPreloadData(t *testing.T) {
	backend := memory.New()
	ds, _ := dsmock.NewMockDatastore(dsmock.YAMLData(`
	organization/1/url: test.com
	poll/1:
		meeting_id: 5
		entitled_group_ids: [1]
		state: started
		backend: fast
		type: pseudoanonymous
		pollmethod: Y
	
	group:
		1:
			user_ids: [1,2]
	user:
		1:
			is_present_in_meeting_ids: [1]
		2:
			is_present_in_meeting_ids: [1]
	meeting/5/id: 5
	`))
	v := vote.New(backend, backend, ds, new(decrypterStub))

	if _, _, err := v.Start(context.Background(), 1); err != nil {
		t.Errorf("Start returned unexpected error: %v", err)
	}

	if !ds.KeysRequested(dskey.MustKey("poll/1/meeting_id"), dskey.MustKey("user/1/is_present_in_meeting_ids"), dskey.MustKey("user/2/is_present_in_meeting_ids")) {
		t.Fatalf("Not all keys where preloaded.")
	}
}

func TestVoteStartDSError(t *testing.T) {
	backend := memory.New()
	ds := StubGetter{err: errors.New("Some error")}
	v := vote.New(backend, backend, &ds, new(decrypterStub))
	_, _, err := v.Start(context.Background(), 1)

	if err == nil {
		t.Errorf("Got no error, expected `Some error`")
	}
}

func TestVoteStop(t *testing.T) {
	backend := memory.New()
	v := vote.New(backend, backend, &StubGetter{data: dsmock.YAMLData(`
	organization/1/url: test.com
	poll:
		1:
			meeting_id: 1
			backend: fast
			type: pseudoanonymous
			pollmethod: Y
		2:
			meeting_id: 1
			backend: fast
			type: pseudoanonymous
			pollmethod: Y
		3:
			meeting_id: 1
			backend: fast
			type: pseudoanonymous
			pollmethod: Y
	`)}, new(decrypterStub))

	t.Run("Unknown poll", func(t *testing.T) {
		_, err := v.Stop(context.Background(), 1)
<<<<<<< HEAD

=======
>>>>>>> d593c9d6
		if !errors.Is(err, vote.ErrNotExists) {
			t.Errorf("Stopping an unknown poll has to return an ErrNotExists, got: %v", err)
		}
	})

	t.Run("Known poll", func(t *testing.T) {
		ctx := context.Background()

<<<<<<< HEAD
		if err := backend.Start(ctx, 2); err != nil {
			t.Fatalf("Start returned an unexpected error: %v", err)
		}

		backend.Vote(ctx, 2, 1, []byte(`{"value":"polldata1"}`))
		backend.Vote(ctx, 2, 2, []byte(`{"value":"polldata2"}`))

		stopResult, err := v.Stop(ctx, 2)
=======
		if err := backend.Start(context.Background(), 2); err != nil {
			t.Fatalf("Start returned an unexpected error: %v", err)
		}

		backend.Vote(ctx, 2, 1, []byte(`"polldata1"`))
		backend.Vote(ctx, 2, 2, []byte(`"polldata2"`))

		result, err := v.Stop(ctx, 2)
>>>>>>> d593c9d6
		if err != nil {
			t.Fatalf("Stop returned unexpected error: %v", err)
		}

<<<<<<< HEAD
		votes := stopResult.Votes
		userIDs := stopResult.UserIDs

		expected := []json.RawMessage{[]byte(`{"value":"polldata1"}`), []byte(`{"value":"polldata2"}`)}
		if !reflect.DeepEqual(votes, expected) {
			t.Errorf("Got\n%s\nexpected\n%s", votes, expected)
		}

		if !reflect.DeepEqual(userIDs, []int{1, 2}) {
			t.Errorf("Got users %v, expected [1 2]", userIDs)
		}

=======
		expect := [][]byte{[]byte(`"polldata1"`), []byte(`"polldata2"`)}
		if !reflect.DeepEqual(result.Votes, expect) {
			t.Errorf("Got:\n`%s`, expected\n`%s`", result.Votes, expect)
		}

		if !reflect.DeepEqual(result.UserIDs, []int{1, 2}) {
			t.Errorf("Got users %s, expected [1 2]", result.Votes)
		}

>>>>>>> d593c9d6
		err = backend.Vote(ctx, 2, 3, []byte(`"polldata3"`))
		var errStopped interface{ Stopped() }
		if !errors.As(err, &errStopped) {
			t.Errorf("Stop did not stop the poll in the backend.")
		}
	})

	t.Run("Poll without data", func(t *testing.T) {
		ctx := context.Background()
		if err := backend.Start(ctx, 3); err != nil {
			t.Fatalf("Start: %v", err)
		}

<<<<<<< HEAD
		stopResult, err := v.Stop(context.Background(), 3)
		if err != nil {
			t.Fatalf("Stop returned unexpected error: %v", err)
		}

		votes := stopResult.Votes
		userIDs := stopResult.UserIDs

		if len(votes) != 0 {
			t.Errorf("Got votes %s, expected []", votes)
		}

		if len(userIDs) != 0 {
			t.Errorf("Got userIDs %v, expected []", userIDs)
=======
		result, err := v.Stop(ctx, 3)
		if err != nil {
			t.Fatalf("Stop: %v", err)
		}

		if len(result.Votes) != 0 {
			t.Errorf("Got votes %v, expected []", result.Votes)
		}

		if len(result.UserIDs) != 0 {
			t.Errorf("Got userIDs %v, expected []", result.UserIDs)
>>>>>>> d593c9d6
		}
	})
}

func TestVoteStopCrypto(t *testing.T) {
	data := dsmock.YAMLData(`
	organization/1/url: test.com
	poll/1:
		meeting_id: 1
		type: cryptographic
		pollmethod: YN
		global_yes: true
		global_no: true
		backend: fast
	`)
	backend := memory.New()
	v := vote.New(backend, backend, dsmock.Stub(data), new(decrypterStub))

	if err := backend.Start(context.Background(), 1); err != nil {
		t.Fatalf("Start returned an unexpected error: %v", err)
	}

	polldata1 := base64.StdEncoding.EncodeToString([]byte(`{"votes":"Y"}`))
	polldata2 := base64.StdEncoding.EncodeToString([]byte(`{"votes":"N"}`))

	backend.Vote(context.Background(), 1, 1, []byte(fmt.Sprintf(`{"value":"%s"}`, polldata1)))
	backend.Vote(context.Background(), 1, 2, []byte(fmt.Sprintf(`{"value":"%s"}`, polldata2)))

	stopResult, err := v.Stop(context.Background(), 1)
	if err != nil {
		t.Fatalf("Stop returned unexpected error: %v", err)
	}

	expected := vote.StopResult{
		Votes:     []json.RawMessage{[]byte(`{"id":"/1","votes":[{"votes":"Y"},{"votes":"N"}]}`)},
		Signature: []byte("signature"),
		UserIDs:   []int{1, 2},
		Invalid:   map[int]string{},
	}

	if !reflect.DeepEqual(stopResult, expected) {
		t.Errorf("\nGot\t\t\t%v\nexpected\t%v (result.Votes: %s)", stopResult, expected, stopResult.Votes)
	}
}

func TestVoteStopCryptoInvalid(t *testing.T) {
	data := dsmock.YAMLData(`
	organization/1/url: test.com
	poll/1:
		meeting_id: 1
		type: cryptographic
		pollmethod: YN
		global_yes: true
		global_no: true
		backend: fast
	`)
	backend := memory.New()
	v := vote.New(backend, backend, dsmock.Stub(data), new(decrypterStub))

	if err := backend.Start(context.Background(), 1); err != nil {
		t.Fatalf("Start returned an unexpected error: %v", err)
	}

	polldata1 := base64.StdEncoding.EncodeToString([]byte(`{"votes":"Y"}`))
	polldata2 := base64.StdEncoding.EncodeToString([]byte(`{"votes":"Invalid"}`))

	backend.Vote(context.Background(), 1, 1, []byte(fmt.Sprintf(`{"value":"%s"}`, polldata1)))
	backend.Vote(context.Background(), 1, 2, []byte(fmt.Sprintf(`{"value":"%s"}`, polldata2)))

	stopResult, err := v.Stop(context.Background(), 1)
	if err != nil {
		t.Fatalf("Stop returned unexpected error: %v", err)
	}

	expected := vote.StopResult{
		Votes:     []json.RawMessage{[]byte(`{"id":"/1","votes":[{"votes":"Y"},{"votes":"Invalid"}]}`)},
		Signature: []byte("signature"),
		UserIDs:   []int{1, 2},
		Invalid:   map[int]string{1: "Global vote Invalid is not enabled"},
	}

	if !reflect.DeepEqual(stopResult, expected) {
		t.Errorf("\nGot\t\t\t%v\nexpected\t%v (result.Votes: %s)", stopResult, expected, stopResult.Votes)
	}
}

func TestVoteClear(t *testing.T) {
	data := &StubGetter{data: dsmock.YAMLData(`organization/1/url: test.com`)}
	backend := memory.New()
	v := vote.New(backend, backend, data, new(decrypterStub))

	if err := v.Clear(context.Background(), 1); err != nil {
		t.Fatalf("Clear returned unexpected error: %v", err)
	}
}

func TestVoteClearAll(t *testing.T) {
	backend := memory.New()
	v := vote.New(backend, backend, &StubGetter{}, new(decrypterStub))

	if err := v.ClearAll(context.Background()); err != nil {
		t.Fatalf("ClearAll returned unexpected error: %v", err)
	}
}

func TestVoteVote(t *testing.T) {
	backend := memory.New()
	v := vote.New(backend, backend, &StubGetter{
		data: dsmock.YAMLData(`
		poll/1:
			meeting_id: 1
			entitled_group_ids: [1]
			pollmethod: Y
			global_yes: true
			backend: fast
			type: pseudoanonymous
		
		meeting/1/id: 1

		user/1:
			is_present_in_meeting_ids: [1]
			group_$1_ids: [1]
		`),
	}, new(decrypterStub))

	t.Run("Unknown poll", func(t *testing.T) {
		err := v.Vote(context.Background(), 1, 1, strings.NewReader(`{"value":"Y"}`))

		if !errors.Is(err, vote.ErrNotExists) {
			t.Errorf("Expected ErrNotExists, got: %v", err)
		}
	})

	if err := backend.Start(context.Background(), 1); err != nil {
		t.Fatalf("Starting poll returned unexpected error: %v", err)
	}

	t.Run("Invalid json", func(t *testing.T) {
		err := v.Vote(context.Background(), 1, 1, strings.NewReader(`{123`))

		var errTyped vote.TypeError
		if !errors.As(err, &errTyped) {
			t.Fatalf("Vote() did not return an TypeError, got: %v", err)
		}

		if errTyped != vote.ErrInvalid {
			t.Errorf("Got error type `%s`, expected `%s`", errTyped.Type(), vote.ErrInvalid.Type())
		}
	})

	t.Run("Valid data", func(t *testing.T) {
		err := v.Vote(context.Background(), 1, 1, strings.NewReader(`{"value":"Y"}`))
		if err != nil {
			t.Fatalf("Vote returned unexpected error: %v", err)
		}
	})

	t.Run("User has voted", func(t *testing.T) {
		err := v.Vote(context.Background(), 1, 1, strings.NewReader(`{"value":"Y"}`))
		if err == nil {
			t.Fatalf("Vote returned no error")
		}

		var errTyped vote.TypeError
		if !errors.As(err, &errTyped) {
			t.Fatalf("Vote() did not return an TypeError, got: %v", err)
		}

		if errTyped != vote.ErrDoubleVote {
			t.Errorf("Got error type `%s`, expected `%s`", errTyped.Type(), vote.ErrDoubleVote.Type())
		}
	})

	t.Run("Poll is stopped", func(t *testing.T) {
		backend.Stop(context.Background(), 1)

		err := v.Vote(context.Background(), 1, 1, strings.NewReader(`{"value":"Y"}`))
		if err == nil {
			t.Fatalf("Vote returned no error")
		}

		var errTyped vote.TypeError
		if !errors.As(err, &errTyped) {
			t.Fatalf("Vote() did not return an TypeError, got: %v", err)
		}

		if errTyped != vote.ErrStopped {
			t.Errorf("Got error type `%s`, expected `%s`", errTyped.Type(), vote.ErrStopped.Type())
		}
	})
}

func TestVoteNoRequests(t *testing.T) {
	// Makes sure, that a vote does not do any database requests.

	for _, tt := range []struct {
		name string
		data string
		vote string
	}{
		{
			"normal vote",
			`---
			organization/1/url: test.com
			poll/1:
				meeting_id: 50
				entitled_group_ids: [5]
				pollmethod: Y
				global_yes: true
				state: started
				backend: fast
				type: pseudoanonymous
			
			meeting/50/users_enable_vote_delegations: true

			user/1:
				is_present_in_meeting_ids: [50]
				group_$50_ids: [5]

			group/5/user_ids: [1]
			`,
			`{"value":"Y"}`,
		},
		{
			"delegation vote",
			`---
			organization/1/url: test.com
			poll/1:
				meeting_id: 50
				entitled_group_ids: [5]
				pollmethod: Y
				global_yes: true
				state: started
				backend: fast
				type: pseudoanonymous
			
			meeting/50/users_enable_vote_delegations: true

			user:
				1:
					is_present_in_meeting_ids: [50]
				2:
					group_$50_ids: [5]
					vote_delegated_$50_to_id: 1

			group/5/user_ids: [2]
			`,
			`{"user_id":2,"value":"Y"}`,
		},
		{
			"vote weight enabled",
			`---
			organization/1/url: test.com
			poll/1:
				meeting_id: 50
				entitled_group_ids: [5]
				pollmethod: Y
				global_yes: true
				state: started
				backend: fast
				type: pseudoanonymous
			
			meeting/50:
				users_enable_vote_weight: true
				users_enable_vote_delegations: true

			user/1:
				is_present_in_meeting_ids: [50]
				group_$50_ids: [5]

			group/5/user_ids: [1]
			`,
			`{"value":"Y"}`,
		},
		{
			"vote weight enabled and delegated",
			`---
			organization/1/url: test.com
			poll/1:
				meeting_id: 50
				entitled_group_ids: [5]
				pollmethod: Y
				global_yes: true
				state: started
				backend: fast
				type: pseudoanonymous
			
			meeting/50:
				users_enable_vote_weight: true
				users_enable_vote_delegations: true

			user:
				1:
					is_present_in_meeting_ids: [50]
				2:
					group_$50_ids: [5]
					vote_delegated_$50_to_id: 1

			group/5/user_ids: [2]
			`,
			`{"user_id":2,"value":"Y"}`,
		},
	} {
		t.Run(tt.name, func(t *testing.T) {
			ds, _ := dsmock.NewMockDatastore(dsmock.YAMLData(tt.data))
			backend := memory.New()
			v := vote.New(backend, backend, ds, new(decrypterStub))

			if _, _, err := v.Start(context.Background(), 1); err != nil {
				t.Fatalf("Can not start poll: %v", err)
			}

			ds.ResetRequests()

			if err := v.Vote(context.Background(), 1, 1, strings.NewReader(tt.vote)); err != nil {
				t.Errorf("Vote returned unexpected error: %v", err)
			}

			if len(ds.Requests()) != 0 {
				t.Errorf("Vote send %d requests to the datastore: %v", len(ds.Requests()), ds.Requests())
			}
		})
	}
}

func TestVoteDelegationAndGroup(t *testing.T) {
	for _, tt := range []struct {
		name string
		data string
		vote string

		expectVotedUserID int
	}{
		{
			"Not delegated",
			`
			poll/1:
				meeting_id: 1
				entitled_group_ids: [1]
				pollmethod: Y
				global_yes: true
				backend: fast
				type: pseudoanonymous

			meeting/1/users_enable_vote_delegations: true

			user/1:
				is_present_in_meeting_ids: [1]
				group_$1_ids: [1]
			`,
			`{"value":"Y"}`,

			1,
		},

		{
			"Not delegated not present",
			`
			poll/1:
				meeting_id: 1
				entitled_group_ids: [1]
				pollmethod: Y
				global_yes: true
				backend: fast
				type: pseudoanonymous

			meeting/1/users_enable_vote_delegations: true				

			user/1:
				is_present_in_meeting_ids: []
				group_$1_ids: [1]
			`,
			`{"value":"Y"}`,

			0,
		},

		{
			"Not delegated not in group",
			`
			poll/1:
				meeting_id: 1
				entitled_group_ids: [1]
				pollmethod: Y
				global_yes: true
				backend: fast
				type: pseudoanonymous

			meeting/1/users_enable_vote_delegations: true

			user/1:
				is_present_in_meeting_ids: [1]
				group_$1_ids: []
			`,
			`{"value":"Y"}`,

			0,
		},

		{
			"Vote for self",
			`
			poll/1:
				meeting_id: 1
				entitled_group_ids: [1]
				pollmethod: Y
				global_yes: true
				backend: fast
				type: pseudoanonymous
			
			meeting/1/users_enable_vote_delegations: true

			user/1:
				is_present_in_meeting_ids: [1]
				group_$1_ids: [1]
			`,
			`{"user_id": 1, "value":"Y"}`,

			1,
		},

		{
			"Vote for self not activated",
			`
			poll/1:
				meeting_id: 1
				entitled_group_ids: [1]
				pollmethod: Y
				global_yes: true
				backend: fast
				type: pseudoanonymous
			
			meeting/1/users_enable_vote_delegations: false

			user/1:
				is_present_in_meeting_ids: [1]
				group_$1_ids: [1]
			`,
			`{"user_id": 1, "value":"Y"}`,

			1,
		},

		{
			"Vote for anonymous",
			`
			poll/1:
				meeting_id: 1
				entitled_group_ids: [1]
				pollmethod: Y
				global_yes: true
				backend: fast
				type: pseudoanonymous
			
			meeting/1/users_enable_vote_delegations: true

			user/1:
				is_present_in_meeting_ids: [1]
				group_$1_ids: [1]
			`,
			`{"user_id": 0, "value":"Y"}`,

			0,
		},

		{
			"Vote for other without delegation",
			`
			poll/1:
				meeting_id: 1
				entitled_group_ids: [1]
				pollmethod: Y
				global_yes: true
				backend: fast
				type: pseudoanonymous

			meeting/1/users_enable_vote_delegations: true

			user/1/is_present_in_meeting_ids: [1]
			user/2/group_$1_ids: [1]
			`,
			`{"user_id": 2, "value":"Y"}`,

			0,
		},

		{
			"Vote for other with delegation",
			`
			poll/1:
				meeting_id: 1
				entitled_group_ids: [1]
				pollmethod: Y
				global_yes: true
				backend: fast
				type: pseudoanonymous

			meeting/1/users_enable_vote_delegations: true

			user/1/is_present_in_meeting_ids: [1]
			user/2:
				vote_delegated_$1_to_id: 1
				group_$1_ids: [1]
			`,
			`{"user_id": 2, "value":"Y"}`,

			2,
		},

		{
			"Vote for other with delegation not activated",
			`
			poll/1:
				meeting_id: 1
				entitled_group_ids: [1]
				pollmethod: Y
				global_yes: true
				backend: fast
				type: pseudoanonymous

			meeting/1/users_enable_vote_delegations: false

			user/1/is_present_in_meeting_ids: [1]
			user/2:
				vote_delegated_$1_to_id: 1
				group_$1_ids: [1]
			`,
			`{"user_id": 2, "value":"Y"}`,

			0,
		},

		{
			"Vote for other with delegation not in group",
			`
			poll/1:
				meeting_id: 1
				entitled_group_ids: [1]
				pollmethod: Y
				global_yes: true
				backend: fast
				type: pseudoanonymous
			
			meeting/1/users_enable_vote_delegations: true

			user/1/is_present_in_meeting_ids: [1]
			user/2:
				vote_delegated_$1_to_id: 1
				group_$1_ids: []
			`,
			`{"user_id": 2, "value":"Y"}`,

			0,
		},

		{
			"Vote for other with self not in group",
			`
			poll/1:
				meeting_id: 1
				entitled_group_ids: [1]
				pollmethod: Y
				global_yes: true
				backend: fast
				type: pseudoanonymous
			
			meeting/1/users_enable_vote_delegations: true

			user/1:
				is_present_in_meeting_ids: [1]
				group_$1_ids: []

			user/2:
				vote_delegated_$1_to_id: 1
				group_$1_ids: [1]
			`,
			`{"user_id": 2, "value":"Y"}`,

			2,
		},
	} {
		t.Run(tt.name, func(t *testing.T) {
			backend := memory.New()
			v := vote.New(backend, backend, &StubGetter{data: dsmock.YAMLData(tt.data)}, new(decrypterStub))
			backend.Start(context.Background(), 1)

			err := v.Vote(context.Background(), 1, 1, strings.NewReader(tt.vote))

			if tt.expectVotedUserID != 0 {
				if err != nil {
					t.Fatalf("Vote returned unexpected error: %v", err)
				}

				backend.AssertUserHasVoted(t, 1, tt.expectVotedUserID)
				return
			}

			if !errors.Is(err, vote.ErrNotAllowed) {
				t.Fatalf("Expected NotAllowedError, got: %v", err)
			}
		})
	}
}

func TestVoteWeight(t *testing.T) {
	for _, tt := range []struct {
		name string
		data string

		expectWeight string
	}{
		{
			"No weight",
			`
			poll/1:
				meeting_id: 1
				entitled_group_ids: [1]
				pollmethod: Y
				global_yes: true
				backend: fast
				type: pseudoanonymous

			meeting/1/id: 1

			user/1:
				is_present_in_meeting_ids: [1]
				group_$1_ids: [1]
			`,
			"1.000000",
		},
		{
			"Weight enabled, user has no weight",
			`
			poll/1:
				meeting_id: 1
				entitled_group_ids: [1]
				pollmethod: Y
				global_yes: true
				backend: fast
				type: pseudoanonymous

			meeting/1/users_enable_vote_weight: true

			user/1:
				is_present_in_meeting_ids: [1]
				group_$1_ids: [1]
			`,
			"1.000000",
		},
		{
			"Weight enabled, user has default weight",
			`
			poll/1:
				meeting_id: 1
				entitled_group_ids: [1]
				pollmethod: Y
				global_yes: true
				backend: fast
				type: pseudoanonymous

			meeting/1/users_enable_vote_weight: true

			user/1:
				is_present_in_meeting_ids: [1]
				group_$1_ids: [1]
				default_vote_weight: "2.000000"
			`,
			"2.000000",
		},
		{
			"Weight enabled, user has default weight and meeting weight",
			`
			poll/1:
				meeting_id: 1
				entitled_group_ids: [1]
				pollmethod: Y
				global_yes: true
				backend: fast
				type: pseudoanonymous

			meeting/1/users_enable_vote_weight: true

			user/1:
				is_present_in_meeting_ids: [1]
				group_$1_ids: [1]
				default_vote_weight: "2.000000"
				vote_weight_$: [1]
				vote_weight_$1: "3.000000"
			`,
			"3.000000",
		},
		{
			"Weight enabled, user has default weight and meeting weight in other meeting",
			`
			poll/1:
				meeting_id: 1
				entitled_group_ids: [1]
				pollmethod: Y
				global_yes: true
				backend: fast
				type: pseudoanonymous

			meeting/1/users_enable_vote_weight: true

			user/1:
				is_present_in_meeting_ids: [1]
				group_$1_ids: [1]
				default_vote_weight: "2.000000"
				vote_weight_$: [2]
				vote_weight_$2: "3.000000"
			`,
			"2.000000",
		},
	} {
		t.Run(tt.name, func(t *testing.T) {
			backend := memory.New()
			v := vote.New(backend, backend, &StubGetter{data: dsmock.YAMLData(tt.data)}, new(decrypterStub))
			backend.Start(context.Background(), 1)

			if err := v.Vote(context.Background(), 1, 1, strings.NewReader(`{"value":"Y"}`)); err != nil {
				t.Fatalf("vote returned unexpected error: %v", err)
			}

			data, _, _ := backend.Stop(context.Background(), 1)

			if len(data) != 1 {
				t.Fatalf("got %d vote objects, expected one", len(data))
			}

			var decoded struct {
				Weight string `json:"weight"`
			}
			if err := json.Unmarshal(data[0], &decoded); err != nil {
				t.Fatalf("decoding voteobject returned unexpected error: %v", err)
			}

			if decoded.Weight != tt.expectWeight {
				t.Errorf("got weight %q, expected %q", decoded.Weight, tt.expectWeight)
			}
		})
	}
}

func TestVotedPolls(t *testing.T) {
	backend := memory.New()
	ds := dsmock.Stub(dsmock.YAMLData(`---
	poll/1:
		backend: memory
		meeting_id: 1
		type: pseudoanonymous
		pollmethod: Y

	user/5/id: 5
	`))
	v := vote.New(backend, backend, ds, new(decrypterStub))
	backend.Start(context.Background(), 1)
	backend.Vote(context.Background(), 1, 5, []byte(`"Y"`))

	got, err := v.VotedPolls(context.Background(), []int{1, 2}, 5)
	if err != nil {
		t.Fatalf("VotedPolls() returned unexected error: %v", err)
	}

	expect := map[int][]int{1: {5}, 2: nil}
	if !reflect.DeepEqual(got, expect) {
		t.Errorf("VotedPolls() == `%v`, expected `%v`", got, expect)
	}
}

func TestVotedPollsWithDelegation(t *testing.T) {
	backend := memory.New()
	ds := dsmock.Stub(dsmock.YAMLData(`---
	poll/1:
		backend: memory
		type: named
		meeting_id: 40
		pollmethod: Y

	user/5:
		vote_delegations_$_from_ids: ["8"]
		vote_delegations_$8_from_ids: [11,12]
	`))
	v := vote.New(backend, backend, ds, new(decrypterStub))
	backend.Start(context.Background(), 1)
	backend.Vote(context.Background(), 1, 5, []byte(`"Y"`))
	backend.Vote(context.Background(), 1, 10, []byte(`"Y"`))
	backend.Vote(context.Background(), 1, 11, []byte(`"Y"`))

	got, err := v.VotedPolls(context.Background(), []int{1, 2}, 5)
	if err != nil {
		t.Fatalf("VotedPolls() returned unexected error: %v", err)
	}

	expect := map[int][]int{1: {5, 11}, 2: nil}
	if !reflect.DeepEqual(got, expect) {
		t.Errorf("VotedPolls() == `%v`, expected `%v`", got, expect)
	}
}

func TestVoteCount(t *testing.T) {
	backend1 := memory.New()
	backend1.Start(context.Background(), 23)
	backend1.Vote(context.Background(), 23, 1, []byte("vote"))
	backend2 := memory.New()
	backend2.Start(context.Background(), 42)
	backend2.Vote(context.Background(), 42, 1, []byte("vote"))
	backend2.Vote(context.Background(), 42, 2, []byte("vote"))
	ds := dsmock.Stub(dsmock.YAMLData(``))

	v := vote.New(backend1, backend2, ds, new(decrypterStub))

	count, err := v.VoteCount(context.Background())
	if err != nil {
		t.Fatalf("VoteCount: %v", err)
	}

	expect := map[int]int{23: 1, 42: 2}
	if !reflect.DeepEqual(count, expect) {
		t.Errorf("Got %v, expected %v", count, expect)
	}
}<|MERGE_RESOLUTION|>--- conflicted
+++ resolved
@@ -141,15 +141,9 @@
 		user/1/is_present_in_meeting_ids: [1]
 		meeting/5/id: 5
 		`)}
-<<<<<<< HEAD
 		v := vote.New(backend, backend, &ds, new(decrypterStub))
 
 		_, _, err := v.Start(context.Background(), 1)
-=======
-		v := vote.New(backend, backend, &ds)
-
-		err := v.Start(context.Background(), 1)
->>>>>>> d593c9d6
 		if err != nil {
 			t.Errorf("Start returned: %v", err)
 		}
@@ -270,10 +264,6 @@
 
 	t.Run("Unknown poll", func(t *testing.T) {
 		_, err := v.Stop(context.Background(), 1)
-<<<<<<< HEAD
-
-=======
->>>>>>> d593c9d6
 		if !errors.Is(err, vote.ErrNotExists) {
 			t.Errorf("Stopping an unknown poll has to return an ErrNotExists, got: %v", err)
 		}
@@ -282,7 +272,6 @@
 	t.Run("Known poll", func(t *testing.T) {
 		ctx := context.Background()
 
-<<<<<<< HEAD
 		if err := backend.Start(ctx, 2); err != nil {
 			t.Fatalf("Start returned an unexpected error: %v", err)
 		}
@@ -291,44 +280,22 @@
 		backend.Vote(ctx, 2, 2, []byte(`{"value":"polldata2"}`))
 
 		stopResult, err := v.Stop(ctx, 2)
-=======
-		if err := backend.Start(context.Background(), 2); err != nil {
-			t.Fatalf("Start returned an unexpected error: %v", err)
-		}
-
-		backend.Vote(ctx, 2, 1, []byte(`"polldata1"`))
-		backend.Vote(ctx, 2, 2, []byte(`"polldata2"`))
-
-		result, err := v.Stop(ctx, 2)
->>>>>>> d593c9d6
 		if err != nil {
 			t.Fatalf("Stop returned unexpected error: %v", err)
 		}
 
-<<<<<<< HEAD
 		votes := stopResult.Votes
 		userIDs := stopResult.UserIDs
 
-		expected := []json.RawMessage{[]byte(`{"value":"polldata1"}`), []byte(`{"value":"polldata2"}`)}
+		expected := [][]byte{[]byte(`{"value":"polldata1"}`), []byte(`{"value":"polldata2"}`)}
 		if !reflect.DeepEqual(votes, expected) {
-			t.Errorf("Got\n%s\nexpected\n%s", votes, expected)
+			t.Errorf("Got\n`%s`, expected\n`%s`", votes, expected)
 		}
 
 		if !reflect.DeepEqual(userIDs, []int{1, 2}) {
 			t.Errorf("Got users %v, expected [1 2]", userIDs)
 		}
 
-=======
-		expect := [][]byte{[]byte(`"polldata1"`), []byte(`"polldata2"`)}
-		if !reflect.DeepEqual(result.Votes, expect) {
-			t.Errorf("Got:\n`%s`, expected\n`%s`", result.Votes, expect)
-		}
-
-		if !reflect.DeepEqual(result.UserIDs, []int{1, 2}) {
-			t.Errorf("Got users %s, expected [1 2]", result.Votes)
-		}
-
->>>>>>> d593c9d6
 		err = backend.Vote(ctx, 2, 3, []byte(`"polldata3"`))
 		var errStopped interface{ Stopped() }
 		if !errors.As(err, &errStopped) {
@@ -342,7 +309,6 @@
 			t.Fatalf("Start: %v", err)
 		}
 
-<<<<<<< HEAD
 		stopResult, err := v.Stop(context.Background(), 3)
 		if err != nil {
 			t.Fatalf("Stop returned unexpected error: %v", err)
@@ -357,19 +323,6 @@
 
 		if len(userIDs) != 0 {
 			t.Errorf("Got userIDs %v, expected []", userIDs)
-=======
-		result, err := v.Stop(ctx, 3)
-		if err != nil {
-			t.Fatalf("Stop: %v", err)
-		}
-
-		if len(result.Votes) != 0 {
-			t.Errorf("Got votes %v, expected []", result.Votes)
-		}
-
-		if len(result.UserIDs) != 0 {
-			t.Errorf("Got userIDs %v, expected []", result.UserIDs)
->>>>>>> d593c9d6
 		}
 	})
 }
@@ -404,7 +357,7 @@
 	}
 
 	expected := vote.StopResult{
-		Votes:     []json.RawMessage{[]byte(`{"id":"/1","votes":[{"votes":"Y"},{"votes":"N"}]}`)},
+		Votes:     [][]byte{[]byte(`{"id":"/1","votes":[{"votes":"Y"},{"votes":"N"}]}`)},
 		Signature: []byte("signature"),
 		UserIDs:   []int{1, 2},
 		Invalid:   map[int]string{},
@@ -445,7 +398,7 @@
 	}
 
 	expected := vote.StopResult{
-		Votes:     []json.RawMessage{[]byte(`{"id":"/1","votes":[{"votes":"Y"},{"votes":"Invalid"}]}`)},
+		Votes:     [][]byte{[]byte(`{"id":"/1","votes":[{"votes":"Y"},{"votes":"Invalid"}]}`)},
 		Signature: []byte("signature"),
 		UserIDs:   []int{1, 2},
 		Invalid:   map[int]string{1: "Global vote Invalid is not enabled"},
