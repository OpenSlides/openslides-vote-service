--- conflicted
+++ resolved
@@ -311,31 +311,11 @@
 			return MessageError{ErrInvalid, validation}
 		}
 
-<<<<<<< HEAD
 		// voteData.Weight is a DecimalField with 6 zeros.
 		if ds.Meeting_UsersEnableVoteWeight(poll.meetingID).ErrorLater(ctx) {
 			voteWeight = ds.User_VoteWeight(voteUser, poll.meetingID).ErrorLater(ctx)
 			if voteWeight == "" {
 				voteWeight = ds.User_DefaultVoteWeight(voteUser).ErrorLater(ctx)
-=======
-	if voteUser != requestUser {
-		delegationActivated, err := ds.Meeting_UsersEnableVoteDelegations(poll.meetingID).Value(ctx)
-		if err != nil {
-			return fmt.Errorf("fetching user enable vote delegation: %w", err)
-		}
-
-		if !delegationActivated {
-			return MessageError{ErrNotAllowed, fmt.Sprintf("Vote delegation is not activated in meeting %d", poll.meetingID)}
-		}
-
-		delegation, err := ds.User_VoteDelegatedToID(voteUser, poll.meetingID).Value(ctx)
-		if err != nil {
-			// If the user from the request body does not exist, then delegation
-			// will be 0. This case is handled below.
-			var errDoesNotExist dsfetch.DoesNotExistError
-			if !errors.As(err, &errDoesNotExist) {
-				return fmt.Errorf("fetching delegation from user %d in meeting %d: %w", voteUser, poll.meetingID, err)
->>>>>>> dcefb607
 			}
 		}
 		if err := ds.Err(); err != nil {
@@ -428,6 +408,15 @@
 
 	if voteUser == requestUser {
 		return nil
+	}
+
+	delegationActivated, err := ds.Meeting_UsersEnableVoteDelegations(poll.meetingID).Value(ctx)
+	if err != nil {
+		return fmt.Errorf("fetching user enable vote delegation: %w", err)
+	}
+
+	if !delegationActivated {
+		return MessageError{ErrNotAllowed, fmt.Sprintf("Vote delegation is not activated in meeting %d", poll.meetingID)}
 	}
 
 	log.Debug("Vote delegation")
