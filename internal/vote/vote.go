--- conflicted
+++ resolved
@@ -81,11 +81,7 @@
 	}
 
 	if poll.ptype == "analog" {
-<<<<<<< HEAD
 		return nil, nil, MessageError{ErrInvalid, "Analog poll can not be started"}
-=======
-		return MessageError{ErrInvalid, "Analog poll can not be started"}
->>>>>>> 82cd4b14
 	}
 
 	if err := poll.preload(ctx, ds); err != nil {
@@ -293,7 +289,6 @@
 	if err := ensureVoteUser(ctx, ds, poll, voteUser, requestUser); err != nil {
 		return err
 	}
-<<<<<<< HEAD
 
 	var voteWeight string
 	if poll.ptype != "cryptographic" {
@@ -312,17 +307,6 @@
 			return fmt.Errorf("getting vote weight: %w", err)
 		}
 
-=======
-
-	if validation := validate(poll, vote.Value); validation != "" {
-		return MessageError{ErrInvalid, validation}
-	}
-
-	// voteData.Weight is a DecimalField with 6 zeros.
-	var voteWeight string
-	if ds.Meeting_UsersEnableVoteWeight(poll.meetingID).ErrorLater(ctx) {
-		voteWeight = ds.User_VoteWeight(voteUser, poll.meetingID).ErrorLater(ctx)
->>>>>>> 82cd4b14
 		if voteWeight == "" {
 			voteWeight = "1.000000"
 		}
@@ -780,11 +764,7 @@
 			return voteIsValid
 
 		default:
-<<<<<<< HEAD
-			return fmt.Sprintf("Your vote has a wrong format for poll method Y or N")
-=======
 			return fmt.Sprintf("Your vote has a wrong format")
->>>>>>> 82cd4b14
 		}
 
 	case "YN", "YNA":
@@ -810,19 +790,11 @@
 			return voteIsValid
 
 		default:
-<<<<<<< HEAD
-			return fmt.Sprintf("Your vote has a wrong format for poll method YN or YNA")
-		}
-
-	default:
-		return fmt.Sprintf("Invalid poll method")
-=======
 			return fmt.Sprintf("Your vote has a wrong format")
 		}
 
 	default:
 		return fmt.Sprintf("Your vote has a wrong format")
->>>>>>> 82cd4b14
 	}
 }
 
