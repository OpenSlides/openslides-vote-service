package vote

import (
	"context"
	"encoding/json"
	"errors"
	"fmt"
	"io"

	"github.com/OpenSlides/openslides-autoupdate-service/pkg/datastore"
	"github.com/OpenSlides/openslides-vote-service/internal/log"
)

// Vote holds the state of the service.
//
// Vote has to be initializes with vote.New().
type Vote struct {
	fastBackend Backend
	longBackend Backend
	ds          datastore.Getter
}

// New creates an initializes vote service.
func New(fast, long Backend, ds datastore.Getter) *Vote {
	return &Vote{
		fastBackend: fast,
		longBackend: long,
		ds:          ds,
	}
}

func (v *Vote) backend(p pollConfig) Backend {
	backend := v.longBackend
	if p.backend == "fast" {
		backend = v.fastBackend
	}
	log.Debug("Used backend: %v", backend)
	return backend
}

// Create an electronic vote.
//
// This function is idempotence. If you call it with the same input, you will
// get the same output. This means, that when a poll is stopped, Create() will
// not throw an error.
func (v *Vote) Create(ctx context.Context, pollID int) (err error) {
	log.Debug("Receive create event for poll %d", pollID)
	defer func() {
		log.Debug("End create event with error: %v", err)
	}()

	recorder := datastore.NewRecorder(v.ds)
	ds := datastore.NewRequest(recorder)

	poll, err := loadPoll(ctx, ds, pollID)
	if err != nil {
		return fmt.Errorf("loading poll: %w", err)
	}

	if poll.pollType == "analog" {
		return MessageError{ErrInvalid, "Analog poll can not be created"}
	}

	if poll.state != "started" {
		return MessageError{ErrInternal, fmt.Sprintf("Poll state is %s, only started polls can be created", poll.state)}
	}

	if err := poll.preload(ctx, ds); err != nil {
		return fmt.Errorf("preloading data: %w", err)
	}
	log.Debug("Preload cache. Received keys: %v", recorder.Keys())

	backend := v.backend(poll)
	if err := backend.Start(ctx, pollID); err != nil {
		return fmt.Errorf("starting poll in the backend: %w", err)
	}

	return nil
}

// Stop ends a poll.
//
// This method is idempotence. Many requests with the same pollID will return
// the same data. Calling vote.Clear will stop this behavior.
func (v *Vote) Stop(ctx context.Context, pollID int, w io.Writer) (err error) {
	log.Debug("Receive stop event for poll %d", pollID)
	defer func() {
		log.Debug("End stop event with error: %v", err)
	}()

	ds := datastore.NewRequest(v.ds)
	poll, err := loadPoll(ctx, ds, pollID)
	if err != nil {
		return fmt.Errorf("loading poll: %w", err)
	}

	backend := v.backend(poll)
	objects, userIDs, err := backend.Stop(ctx, pollID)
	if err != nil {
		var errNotExist interface{ DoesNotExist() }
		if errors.As(err, &errNotExist) {
			return MessageError{ErrNotExists, fmt.Sprintf("Poll %d does not exist in the backend", pollID)}
		}

		return fmt.Errorf("fetching vote objects: %w", err)
	}

	// Convert vote objects to json.RawMessage
	encodableObjects := make([]json.RawMessage, len(objects))
	for i := range objects {
		encodableObjects[i] = objects[i]
	}

	if userIDs == nil {
		userIDs = []int{}
	}

	out := struct {
		Votes []json.RawMessage `json:"votes"`
		Users []int             `json:"user_ids"`
	}{
		encodableObjects,
		userIDs,
	}

	if err := json.NewEncoder(w).Encode(out); err != nil {
		return fmt.Errorf("encoding and sending objects: %w", err)
	}

	return nil
}

// Clear removes all knowlage of a poll.
func (v *Vote) Clear(ctx context.Context, pollID int) (err error) {
	log.Debug("Receive clear event for poll %d", pollID)
	defer func() {
		log.Debug("End clear event with error: %v", err)
	}()

	if err := v.fastBackend.Clear(ctx, pollID); err != nil {
		return fmt.Errorf("clearing fastBackend: %w", err)
	}

	if err := v.longBackend.Clear(ctx, pollID); err != nil {
		return fmt.Errorf("clearing longBackend: %w", err)
	}
	return nil
}

// ClearAll removes all knowlage of all polls and the datastore-cache.
func (v *Vote) ClearAll(ctx context.Context) (err error) {
	log.Debug("Receive clearAll event")
	defer func() {
		log.Debug("End clearAll event with error: %v", err)
	}()

	// Reset the cache if it has the ResetCach() method.
	type ResetCacher interface {
		ResetCache()
	}
	if r, ok := v.ds.(ResetCacher); ok {
		r.ResetCache()
	}

	if err := v.fastBackend.ClearAll(ctx); err != nil {
		return fmt.Errorf("clearing fastBackend: %w", err)
	}

	if err := v.longBackend.ClearAll(ctx); err != nil {
		return fmt.Errorf("clearing long Backend: %w", err)
	}
	return nil
}

// Vote validates and saves the vote.
func (v *Vote) Vote(ctx context.Context, pollID, requestUser int, r io.Reader) (err error) {
	log.Debug("Receive vote event for poll %d from user %d", pollID, requestUser)
	defer func() {
		log.Debug("End vote event with error: %v", err)
	}()

	ds := datastore.NewRequest(v.ds)
	poll, err := loadPoll(ctx, ds, pollID)
	if err != nil {
		return fmt.Errorf("loading poll: %w", err)
	}
	log.Debug("Poll config: %v", poll)

	presentMeetings, err := ds.User_IsPresentInMeetingIDs(requestUser).Value(ctx)
	if err != nil {
		return fmt.Errorf("fetching is present in meetings: %w", err)
	}

	if !isPresent(poll.meetingID, presentMeetings) {
		return MessageError{ErrNotAllowed, fmt.Sprintf("You have to be present in meeting %d", poll.meetingID)}
	}

	var vote ballot
	if err := json.NewDecoder(r).Decode(&vote); err != nil {
		return MessageError{ErrInvalid, fmt.Sprintf("decoding payload: %v", err)}
	}

	voteUser, exist := vote.UserID.Value()
	if !exist {
		voteUser = requestUser
	}
	log.Debug("Ballot: %v", vote)

	if voteUser == 0 {
		return MessageError{ErrNotAllowed, "Votes for anonymous user are not allowed"}
	}

	if err := vote.validate(poll); err != nil {
		return fmt.Errorf("validating vote: %w", err)
	}

	backend := v.backend(poll)

<<<<<<< HEAD
	if voteUser != requestUser {
		delegation := fetcher.Field().User_VoteDelegatedToID(ctx, voteUser, poll.meetingID)
		if err := fetcher.Err(); err != nil {
			// Ignore does not exist errors. In this case, delegation will be 0.
			var errNotExist datastore.DoesNotExistError
			if !errors.As(err, &errNotExist) {
				return fmt.Errorf("fetching delegation from user %d in meeting %d: %w", voteUser, poll.meetingID, err)
=======
	if vote.UserID != requestUser {
		delegation, err := ds.User_VoteDelegatedToID(vote.UserID, poll.meetingID).Value(ctx)
		if err != nil {
			// If the user from the request body does not exist, then delegation
			// will be 0. This case is handled below.
			var errDoesNotExist datastore.DoesNotExistError
			if !errors.As(err, &errDoesNotExist) {
				return fmt.Errorf("fetching delegation from user %d in meeting %d: %w", vote.UserID, poll.meetingID, err)
>>>>>>> fad912ac
			}
		}

		if delegation != requestUser {
			return MessageError{ErrNotAllowed, fmt.Sprintf("You can not vote for user %d", voteUser)}
		}
		log.Debug("User %d is voting for user %d", requestUser, voteUser)
	}

<<<<<<< HEAD
	groupIDs := fetcher.Field().User_GroupIDs(ctx, voteUser, poll.meetingID)
	if err := fetcher.Err(); err != nil {
		// Ignore does not exist errors. In this case, groupIDs will be an empty slice.
		var errNotExist datastore.DoesNotExistError
		if !errors.As(err, &errNotExist) {
			return fmt.Errorf("fetching groups of user %d in meeting %d: %w", voteUser, poll.meetingID, err)
		}
=======
	groupIDs, err := ds.User_GroupIDs(vote.UserID, poll.meetingID).Value(ctx)
	if err := ds.Err(); err != nil {
		return fmt.Errorf("fetching groups of user %d in meeting %d: %w", vote.UserID, poll.meetingID, err)
>>>>>>> fad912ac
	}

	if !equalElement(groupIDs, poll.groups) {
		return MessageError{ErrNotAllowed, fmt.Sprintf("User %d is not allowed to vote", voteUser)}
	}

	// voteData.Weight is a DecimalField with 6 zeros.
	var voteWeight string
<<<<<<< HEAD
	if voteWeightConfig {
		voteWeight = fetcher.Field().User_VoteWeight(ctx, voteUser, poll.meetingID)
		if err := fetcher.Err(); err != nil {
			// Ignore does not exist errors. The default case will be handled below.
			var errNotExist datastore.DoesNotExistError
			if !errors.As(err, &errNotExist) {
				return fmt.Errorf("fetching vote weight of user %d in meeting %d: %w", voteUser, poll.meetingID, err)
			}
=======
	if ds.Meeting_UsersEnableVoteWeight(poll.meetingID).ErrorLater(ctx) {
		voteWeight = ds.User_VoteWeight(vote.UserID, poll.meetingID).ErrorLater(ctx)
		if voteWeight == "" {
			voteWeight = ds.User_DefaultVoteWeight(vote.UserID).ErrorLater(ctx)
>>>>>>> fad912ac
		}
	}
	if err := ds.Err(); err != nil {
		return fmt.Errorf("getting vote weight: %w", err)
	}

	if voteWeight == "" {
<<<<<<< HEAD
		voteWeight = fetcher.Field().User_DefaultVoteWeight(ctx, voteUser)
		if err := fetcher.Err(); err != nil {
			return fmt.Errorf("getting default vote weight: %w", err)
		}
		if voteWeight == "" {
			voteWeight = "1.000000"
		}
=======
		voteWeight = "1.000000"
>>>>>>> fad912ac
	}

	log.Debug("Using voteWeight %s", voteWeight)

	voteData := struct {
		RequestUser int             `json:"request_user_id,omitempty"`
		VoteUser    int             `json:"vote_user_id,omitempty"`
		Value       json.RawMessage `json:"value"`
		Weight      string          `json:"weight"`
	}{
		requestUser,
		voteUser,
		vote.Value.original,
		voteWeight,
	}

	if poll.pollType == "pseudoanonymous" {
		voteData.RequestUser = 0
		voteData.VoteUser = 0
	}

	bs, err := json.Marshal(voteData)
	if err != nil {
		return fmt.Errorf("decoding vote data: %w", err)
	}
	log.Debug("Saving vote date: %s", bs)

	if err := backend.Vote(ctx, pollID, voteUser, bs); err != nil {
		var errNotExist interface{ DoesNotExist() }
		if errors.As(err, &errNotExist) {
			return ErrNotExists
		}

		var errDoupleVote interface{ DoupleVote() }
		if errors.As(err, &errDoupleVote) {
			return ErrDoubleVote
		}

		var errNotOpen interface{ Stopped() }
		if errors.As(err, &errNotOpen) {
			return ErrStopped
		}

		return fmt.Errorf("save vote: %w", err)
	}

	// TODO: Save vote_count

	return nil
}

// Backend is a storage for the poll options.
type Backend interface {
	// Start opens the poll for votes. To start a poll that is already started
	// is ok. To start an stopped poll is also ok, but it has to be a noop (the
	// stop-state does not change).
	Start(ctx context.Context, pollID int) error

	// Vote saves vote data into the backend. The backend has to check that the
	// poll is started and the userID has not voted before.
	//
	// If the user has already voted, an Error with method `DoupleVote()` has to
	// be returned. If the poll has not started, an error with the method
	// `DoesNotExist()` is required. An a stopped vote, it has to be `Stopped()`.
	Vote(ctx context.Context, pollID int, userID int, object []byte) error

	// Stop ends a poll and returns all poll objects and all userIDs from users
	// that have voted. It is ok to call Stop() on a stopped poll. On a unknown
	// poll `DoesNotExist()` has to be returned.
	Stop(ctx context.Context, pollID int) ([][]byte, []int, error)

	// Clear has to remove all data. It can be called on a started or stopped or
	// non existing poll.
	Clear(ctx context.Context, pollID int) error

	// ClearAll removes all data from the backend.
	ClearAll(ctx context.Context) error

	fmt.Stringer
}

type pollConfig struct {
	id            int
	meetingID     int
	backend       string
	pollType      string
	method        string
	groups        []int
	globalYes     bool
	globalNo      bool
	globalAbstain bool
	minAmount     int
	maxAmount     int
	options       []int
	state         string
}

func loadPoll(ctx context.Context, ds *datastore.Request, pollID int) (pollConfig, error) {
	p := pollConfig{id: pollID}
	ds.Poll_MeetingID(pollID).Lazy(&p.meetingID)
	ds.Poll_Backend(pollID).Lazy(&p.backend)
	ds.Poll_Type(pollID).Lazy(&p.pollType)
	ds.Poll_Pollmethod(pollID).Lazy(&p.method)
	ds.Poll_EntitledGroupIDs(pollID).Lazy(&p.groups)
	ds.Poll_GlobalYes(pollID).Lazy(&p.globalYes)
	ds.Poll_GlobalNo(pollID).Lazy(&p.globalNo)
	ds.Poll_GlobalAbstain(pollID).Lazy(&p.globalAbstain)
	ds.Poll_MinVotesAmount(pollID).Lazy(&p.minAmount)
	ds.Poll_MaxVotesAmount(pollID).Lazy(&p.maxAmount)
	ds.Poll_OptionIDs(pollID).Lazy(&p.options)
	ds.Poll_State(pollID).Lazy(&p.state)

	if err := ds.Execute(ctx); err != nil {
		return pollConfig{}, fmt.Errorf("loading polldata from datastore: %w", err)
	}

	return p, nil
}

// preload loads all data in the cache, that is needed later for the vote
// requests.
func (p pollConfig) preload(ctx context.Context, ds *datastore.Request) error {
	// TODO: Test that this uses less requests.
	for _, groupID := range p.groups {
		userIDs, err := ds.Group_UserIDs(groupID).Value(ctx)
		if err != nil {
			return fmt.Errorf("loading users of group %q: %w", groupID, err)
		}
		for _, userID := range userIDs {
			ds.User_GroupIDs(userID, p.meetingID)
			ds.User_VoteWeight(userID, p.meetingID)
			ds.User_DefaultVoteWeight(userID)
			delegatedUserID := ds.User_VoteDelegatedToID(userID, p.meetingID).ErrorLater(ctx)
			if delegatedUserID == 0 {
				delegatedUserID = userID
			}
			ds.User_IsPresentInMeetingIDs(delegatedUserID)

		}
	}
	ds.Meeting_UsersEnableVoteWeight(p.meetingID)

	if err := ds.Execute(ctx); err != nil {
		return fmt.Errorf("preloading present users: %w", err)
	}
	return nil
}

type maybeInt struct {
	unmarshalled bool
	value        int
}

func (m *maybeInt) UnmarshalJSON(b []byte) error {
	if err := json.Unmarshal(b, &m.value); err != nil {
		return fmt.Errorf("decoding value as int: %w", err)
	}
	m.unmarshalled = true
	return nil
}

func (m *maybeInt) Value() (int, bool) {
	return m.value, m.unmarshalled
}

type ballot struct {
	UserID maybeInt    `json:"user_id"`
	Value  ballotValue `json:"value"`
}

func (v ballot) String() string {
	bs, err := json.Marshal(v)
	if err != nil {
		return fmt.Sprintf("Error decoding ballot: %v", err)
	}
	return string(bs)
}

func (v *ballot) validate(poll pollConfig) error {
	if poll.minAmount == 0 {
		poll.minAmount = 1
	}

	if poll.maxAmount == 0 {
		poll.maxAmount = 1
	}

	allowedOptions := make(map[int]bool, len(poll.options))
	for _, o := range poll.options {
		allowedOptions[o] = true
	}

	allowedGlobal := map[string]bool{
		"Y": poll.globalYes,
		"N": poll.globalNo,
		"A": poll.globalAbstain,
	}

	// Helper "error" that is not an error. Should help readability.
	var voteIsValid error

	switch poll.method {
	case "Y", "N":
		switch v.Value.Type() {
		case ballotValueString:
			// The user answered with Y, N or A (or another invalid string).
			if !allowedGlobal[v.Value.str] {
				return InvalidVote("Global vote %s is not enabled", v.Value.str)
			}
			return voteIsValid

		case ballotValueOptionAmount:
			var sumAmount int
			for optionID, amount := range v.Value.optionAmount {
				if amount < 0 {
					return InvalidVote("Your vote for option %d has to be >= 0", optionID)
				}

				if !allowedOptions[optionID] {
					return InvalidVote("Option_id %d does not belong to the poll", optionID)
				}

				sumAmount += amount
			}

			if sumAmount < poll.minAmount || sumAmount > poll.maxAmount {
				return InvalidVote("The sum of your answers has to be between %d and %d", poll.minAmount, poll.maxAmount)
			}

			return voteIsValid

		default:
			return MessageError{ErrInvalid, "Your vote has a wrong format"}
		}

	case "YN", "YNA":
		switch v.Value.Type() {
		case ballotValueString:
			// The user answered with Y, N or A (or another invalid string).
			if !allowedGlobal[v.Value.str] {
				return InvalidVote("Global vote %s is not enabled", v.Value.str)
			}
			return voteIsValid

		case ballotValueOptionString:
			for optionID, yna := range v.Value.optionYNA {
				if !allowedOptions[optionID] {
					return InvalidVote("Option_id %d does not belong to the poll", optionID)
				}

				if yna != "Y" && yna != "N" && (yna != "A" || poll.method != "YNA") {
					// Valid that given data matches poll method.
					return InvalidVote("Data for option %d does not fit the poll method.", optionID)
				}
			}
			return voteIsValid

		default:
			return InvalidVote("Your vote has a wrong format")
		}

	default:
		return InvalidVote("Your vote has a wrong format")
	}
}

// voteData is the data a user sends as his vote.
type ballotValue struct {
	str          string
	optionAmount map[int]int
	optionYNA    map[int]string

	original json.RawMessage
}

func (v ballotValue) MarshalJSON() ([]byte, error) {
	return v.original, nil
}

func (v *ballotValue) UnmarshalJSON(b []byte) error {
	v.original = b

	if err := json.Unmarshal(b, &v.str); err == nil {
		// voteData is a string
		return nil
	}

	if err := json.Unmarshal(b, &v.optionAmount); err == nil {
		// voteData is option_id to amount
		return nil
	}
	v.optionAmount = nil

	if err := json.Unmarshal(b, &v.optionYNA); err == nil {
		// voteData is option_id to string
		return nil
	}

	return fmt.Errorf("unknown vote value: `%s`", b)
}

const (
	ballotValueUnknown = iota
	ballotValueString
	ballotValueOptionAmount
	ballotValueOptionString
)

func (v *ballotValue) Type() int {
	if v.str != "" {
		return ballotValueString
	}

	if v.optionAmount != nil {
		return ballotValueOptionAmount
	}

	if v.optionYNA != nil {
		return ballotValueOptionString
	}

	return ballotValueUnknown
}

func isPresent(meetingID int, presentMeetings []int) bool {
	for _, present := range presentMeetings {
		if present == meetingID {
			return true
		}
	}
	return false
}

// equalElement returns true, if g1 and g2 have at lease one equal element.
func equalElement(g1, g2 []int) bool {
	set := make(map[int]bool, len(g1))
	for _, e := range g1 {
		set[e] = true
	}
	for _, e := range g2 {
		if set[e] {
			return true
		}
	}
	return false
}<|MERGE_RESOLUTION|>--- conflicted
+++ resolved
@@ -216,24 +216,14 @@
 
 	backend := v.backend(poll)
 
-<<<<<<< HEAD
 	if voteUser != requestUser {
-		delegation := fetcher.Field().User_VoteDelegatedToID(ctx, voteUser, poll.meetingID)
-		if err := fetcher.Err(); err != nil {
-			// Ignore does not exist errors. In this case, delegation will be 0.
-			var errNotExist datastore.DoesNotExistError
-			if !errors.As(err, &errNotExist) {
-				return fmt.Errorf("fetching delegation from user %d in meeting %d: %w", voteUser, poll.meetingID, err)
-=======
-	if vote.UserID != requestUser {
-		delegation, err := ds.User_VoteDelegatedToID(vote.UserID, poll.meetingID).Value(ctx)
+		delegation, err := ds.User_VoteDelegatedToID(voteUser, poll.meetingID).Value(ctx)
 		if err != nil {
 			// If the user from the request body does not exist, then delegation
 			// will be 0. This case is handled below.
 			var errDoesNotExist datastore.DoesNotExistError
 			if !errors.As(err, &errDoesNotExist) {
-				return fmt.Errorf("fetching delegation from user %d in meeting %d: %w", vote.UserID, poll.meetingID, err)
->>>>>>> fad912ac
+				return fmt.Errorf("fetching delegation from user %d in meeting %d: %w", voteUser, poll.meetingID, err)
 			}
 		}
 
@@ -243,19 +233,9 @@
 		log.Debug("User %d is voting for user %d", requestUser, voteUser)
 	}
 
-<<<<<<< HEAD
-	groupIDs := fetcher.Field().User_GroupIDs(ctx, voteUser, poll.meetingID)
-	if err := fetcher.Err(); err != nil {
-		// Ignore does not exist errors. In this case, groupIDs will be an empty slice.
-		var errNotExist datastore.DoesNotExistError
-		if !errors.As(err, &errNotExist) {
-			return fmt.Errorf("fetching groups of user %d in meeting %d: %w", voteUser, poll.meetingID, err)
-		}
-=======
-	groupIDs, err := ds.User_GroupIDs(vote.UserID, poll.meetingID).Value(ctx)
+	groupIDs, err := ds.User_GroupIDs(voteUser, poll.meetingID).Value(ctx)
 	if err := ds.Err(); err != nil {
-		return fmt.Errorf("fetching groups of user %d in meeting %d: %w", vote.UserID, poll.meetingID, err)
->>>>>>> fad912ac
+		return fmt.Errorf("fetching groups of user %d in meeting %d: %w", voteUser, poll.meetingID, err)
 	}
 
 	if !equalElement(groupIDs, poll.groups) {
@@ -264,21 +244,10 @@
 
 	// voteData.Weight is a DecimalField with 6 zeros.
 	var voteWeight string
-<<<<<<< HEAD
-	if voteWeightConfig {
-		voteWeight = fetcher.Field().User_VoteWeight(ctx, voteUser, poll.meetingID)
-		if err := fetcher.Err(); err != nil {
-			// Ignore does not exist errors. The default case will be handled below.
-			var errNotExist datastore.DoesNotExistError
-			if !errors.As(err, &errNotExist) {
-				return fmt.Errorf("fetching vote weight of user %d in meeting %d: %w", voteUser, poll.meetingID, err)
-			}
-=======
 	if ds.Meeting_UsersEnableVoteWeight(poll.meetingID).ErrorLater(ctx) {
-		voteWeight = ds.User_VoteWeight(vote.UserID, poll.meetingID).ErrorLater(ctx)
+		voteWeight = ds.User_VoteWeight(voteUser, poll.meetingID).ErrorLater(ctx)
 		if voteWeight == "" {
-			voteWeight = ds.User_DefaultVoteWeight(vote.UserID).ErrorLater(ctx)
->>>>>>> fad912ac
+			voteWeight = ds.User_DefaultVoteWeight(voteUser).ErrorLater(ctx)
 		}
 	}
 	if err := ds.Err(); err != nil {
@@ -286,17 +255,7 @@
 	}
 
 	if voteWeight == "" {
-<<<<<<< HEAD
-		voteWeight = fetcher.Field().User_DefaultVoteWeight(ctx, voteUser)
-		if err := fetcher.Err(); err != nil {
-			return fmt.Errorf("getting default vote weight: %w", err)
-		}
-		if voteWeight == "" {
-			voteWeight = "1.000000"
-		}
-=======
 		voteWeight = "1.000000"
->>>>>>> fad912ac
 	}
 
 	log.Debug("Using voteWeight %s", voteWeight)
