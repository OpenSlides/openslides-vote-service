package vote

import (
	"encoding/json"
	"testing"
)

func TestVoteValidate(t *testing.T) {
	for _, tt := range []struct {
		name        string
		poll        pollConfig
		vote        string
		expectValid bool
	}{
		// Test Method Y and N.
		{
			"Method Y, Global Y, Vote Y",
			pollConfig{
				method:    "Y",
				globalYes: true,
			},
			`"Y"`,
			true,
		},
		{
			"Method Y, Vote Y",
			pollConfig{
				method:    "Y",
				globalYes: false,
			},
			`"Y"`,
			false,
		},
		{
			"Method Y, Vote N",
			pollConfig{
				method:   "Y",
				globalNo: false,
			},
			`"N"`,
			false,
		},
		{
			// The poll config is invalid. A poll with method Y should not allow global_no.
			"Method Y, Global N, Vote N",
			pollConfig{
				method:   "Y",
				globalNo: true,
			},
			`"N"`,
			true,
		},
		{
			"Method N, Global N, Vote N",
			pollConfig{
				method:   "N",
				globalNo: true,
			},
			`"N"`,
			true,
		},
		{
			"Method Y, Vote Option",
			pollConfig{
				method:  "Y",
				options: []int{1, 2},
			},
			`{"1":1}`,
			true,
		},
		{
			"Method Y, Vote on to many Options",
			pollConfig{
				method:  "Y",
				options: []int{1, 2},
			},
			`{"1":1,"2":1}`,
			false,
		},
		{
			"Method Y, Vote on one option with to high amount",
			pollConfig{
				method:  "Y",
				options: []int{1, 2},
			},
			`{"1":5}`,
			false,
		},
		{
			"Method Y, Vote on many option with to high amount",
			pollConfig{
				method:            "Y",
				options:           []int{1, 2},
				maxAmount:         2,
				maxVotesPerOption: 1,
			},
			`{"1":1,"2":2}`,
			false,
		},
		{
			"Method Y, Vote on one option with correct amount",
			pollConfig{
				method:            "Y",
				options:           []int{1, 2},
				maxAmount:         5,
				maxVotesPerOption: 7,
			},
			`{"1":5}`,
			true,
		},
		{
			"Method Y, Vote on one option with to less amount",
			pollConfig{
				method:            "Y",
				options:           []int{1, 2},
				minAmount:         10,
				maxAmount:         10,
				maxVotesPerOption: 10,
			},
			`{"1":5}`,
			false,
		},
		{
			"Method Y, Vote on many options with to less amount",
			pollConfig{
				method:    "Y",
				options:   []int{1, 2},
				minAmount: 10,
			},
			`{"1":1,"2":1}`,
			false,
		},
		{
			"Method Y, Vote on one option with -1 amount",
			pollConfig{
				method:  "Y",
				options: []int{1, 2},
			},
			`{"1":-1}`,
			false,
		},
		{
			"Method Y, Vote wrong option",
			pollConfig{
				method:  "Y",
				options: []int{1, 2},
			},
			`{"5":1}`,
			false,
		},
		{
			"Method Y and maxVotesPerOption>1, Correct vote",
			pollConfig{
				method:            "Y",
				options:           []int{1, 2, 3, 4},
				maxAmount:         6,
				maxVotesPerOption: 3,
			},
			`{"1":2,"2":0,"3":3,"4":1}`,
			true,
		},
		{
			"Method Y and maxVotesPerOption>1, Too many votes on one option",
			pollConfig{
				method:            "Y",
				options:           []int{1, 2},
				maxAmount:         4,
				maxVotesPerOption: 2,
			},
			`{"1":3,"2":1}`,
			false,
		},
		{
			"Method Y and maxVotesPerOption>1, Too many votes in total",
			pollConfig{
				method:            "Y",
				options:           []int{1, 2},
				maxAmount:         3,
				maxVotesPerOption: 2,
			},
			`{"1":2,"2":2}`,
			false,
		},

		// Test Method YN and YNA
		{
			"Method YN, Global Y, Vote Y",
			pollConfig{
				method:    "YN",
				globalYes: true,
			},
			`"Y"`,
			true,
		},
		{
			"Method YN, Not Global Y, Vote Y",
			pollConfig{
				method:    "YN",
				globalYes: false,
			},
			`"Y"`,
			false,
		},
		{
			"Method YNA, Global N, Vote N",
			pollConfig{
				method:   "YNA",
				globalNo: true,
			},
			`"N"`,
			true,
		},
		{
			"Method YNA, Not Global N, Vote N",
			pollConfig{
				method:    "YNA",
				globalYes: false,
			},
			`"N"`,
			false,
		},
		{
			"Method YNA, Y on Option",
			pollConfig{
				method:  "YNA",
				options: []int{1, 2},
			},
			`{"1":"Y"}`,
			true,
		},
		{
			"Method YNA, N on Option",
			pollConfig{
				method:  "YNA",
				options: []int{1, 2},
			},
			`{"1":"N"}`,
			true,
		},
		{
			"Method YNA, A on Option",
			pollConfig{
				method:  "YNA",
				options: []int{1, 2},
			},
			`{"1":"A"}`,
			true,
		},
		{
			"Method YN, A on Option",
			pollConfig{
				method:  "YN",
				options: []int{1, 2},
			},
			`{"1":"A"}`,
			false,
		},
		{
			"Method YN, Y on wrong Option",
			pollConfig{
				method:  "YN",
				options: []int{1, 2},
			},
			`{"3":"Y"}`,
			false,
		},
		{
			"Method YNA, Vote on many Options",
			pollConfig{
				method:  "YNA",
				options: []int{1, 2, 3},
			},
			`{"1":"Y","2":"N","3":"A"}`,
			true,
		},
		{
			"Method YNA, Amount on Option",
			pollConfig{
				method:  "YNA",
				options: []int{1, 2, 3},
			},
			`{"1":1}`,
			false,
		},

		// Unknown method
		{
			"Method Unknown",
			pollConfig{
				method: "XXX",
			},
			`"Y"`,
			false,
		},
	} {
		t.Run(tt.name, func(t *testing.T) {
			var b ballot
			if err := json.Unmarshal([]byte(tt.vote), &b.Value); err != nil {
				t.Fatalf("decoding vote: %v", err)
			}

			validation := validate(tt.poll, b.Value)

			if tt.expectValid {
				if validation != "" {
<<<<<<< HEAD
					t.Fatalf("Validate returned unexpected message: %s", validation)
=======
					t.Fatalf("Validate returned unexpected message: %v", validation)
>>>>>>> 82cd4b14
				}
				return
			}

			if validation == "" {
<<<<<<< HEAD
				t.Errorf("Got no validation error")
=======
				t.Fatalf("Got no validation error")
>>>>>>> 82cd4b14
			}
		})
	}
}<|MERGE_RESOLUTION|>--- conflicted
+++ resolved
@@ -303,21 +303,13 @@
 
 			if tt.expectValid {
 				if validation != "" {
-<<<<<<< HEAD
 					t.Fatalf("Validate returned unexpected message: %s", validation)
-=======
-					t.Fatalf("Validate returned unexpected message: %v", validation)
->>>>>>> 82cd4b14
 				}
 				return
 			}
 
 			if validation == "" {
-<<<<<<< HEAD
-				t.Errorf("Got no validation error")
-=======
 				t.Fatalf("Got no validation error")
->>>>>>> 82cd4b14
 			}
 		})
 	}
