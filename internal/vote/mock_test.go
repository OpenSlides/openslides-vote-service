package vote_test

import (
	"context"
<<<<<<< HEAD
	"encoding/json"
	"fmt"
=======
	"net/http"
>>>>>>> b466a0fd
	"testing"

	"github.com/OpenSlides/openslides-autoupdate-service/pkg/datastore/dskey"
)

type StubGetter struct {
	data      map[dskey.Key][]byte
	err       error
	requested map[dskey.Key]bool
}

func (g *StubGetter) Get(ctx context.Context, keys ...dskey.Key) (map[dskey.Key][]byte, error) {
	if g.err != nil {
		return nil, g.err
	}
	if g.requested == nil {
		g.requested = make(map[dskey.Key]bool)
	}

	out := make(map[dskey.Key][]byte, len(keys))
	for _, k := range keys {
		out[k] = g.data[k]
		g.requested[k] = true
	}
	return out, nil
}

func (g *StubGetter) assertKeys(t *testing.T, keys ...dskey.Key) {
	t.Helper()
	for _, key := range keys {
		if !g.requested[key] {
			t.Errorf("Key %s is was not requested", key)
		}
	}
}

<<<<<<< HEAD
type decrypterStub struct{}

func (d *decrypterStub) Start(ctx context.Context, pollID string) (pubKey []byte, pubKeySig []byte, err error) {
	return nil, nil, nil
}

func (d *decrypterStub) Stop(ctx context.Context, pollID string, voteList [][]byte) (decryptedContent, signature []byte, err error) {
	votes := make([]json.RawMessage, len(voteList))
	for i, vote := range voteList {
		votes[i] = vote
	}

	content := struct {
		ID    string            `json:"id"`
		Votes []json.RawMessage `json:"votes"`
	}{
		pollID,
		votes,
	}

	decryptedContent, err = json.Marshal(content)
	if err != nil {
		return nil, nil, fmt.Errorf("marshal decrypted content: %w", err)
	}

	return decryptedContent, []byte("signature"), nil
}

func (d *decrypterStub) Clear(ctx context.Context, pollID string) error {
	return nil
}

func (d *decrypterStub) PublicMainKey(ctx context.Context) ([]byte, error) {
	return []byte("pub_main_key"), nil
=======
type autherStub struct {
	userID int
}

func (a *autherStub) Authenticate(w http.ResponseWriter, r *http.Request) (context.Context, error) {
	return r.Context(), nil
}

func (a *autherStub) FromContext(context.Context) int {
	return a.userID
>>>>>>> b466a0fd
}<|MERGE_RESOLUTION|>--- conflicted
+++ resolved
@@ -2,12 +2,9 @@
 
 import (
 	"context"
-<<<<<<< HEAD
 	"encoding/json"
 	"fmt"
-=======
 	"net/http"
->>>>>>> b466a0fd
 	"testing"
 
 	"github.com/OpenSlides/openslides-autoupdate-service/pkg/datastore/dskey"
@@ -44,7 +41,6 @@
 	}
 }
 
-<<<<<<< HEAD
 type decrypterStub struct{}
 
 func (d *decrypterStub) Start(ctx context.Context, pollID string) (pubKey []byte, pubKeySig []byte, err error) {
@@ -79,7 +75,8 @@
 
 func (d *decrypterStub) PublicMainKey(ctx context.Context) ([]byte, error) {
 	return []byte("pub_main_key"), nil
-=======
+}
+
 type autherStub struct {
 	userID int
 }
@@ -90,5 +87,4 @@
 
 func (a *autherStub) FromContext(context.Context) int {
 	return a.userID
->>>>>>> b466a0fd
 }