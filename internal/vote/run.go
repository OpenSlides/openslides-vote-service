package vote

import (
	"context"
	"errors"
	"fmt"
	"net/http"
	"strings"

	"github.com/OpenSlides/openslides-autoupdate-service/pkg/auth"
	"github.com/OpenSlides/openslides-autoupdate-service/pkg/datastore"
	messageBusRedis "github.com/OpenSlides/openslides-autoupdate-service/pkg/redis"
	"github.com/OpenSlides/openslides-vote-service/internal/backends/memory"
	"github.com/OpenSlides/openslides-vote-service/internal/backends/postgres"
	"github.com/OpenSlides/openslides-vote-service/internal/backends/redis"
	"github.com/OpenSlides/openslides-vote-service/internal/log"
)

const authDebugKey = "auth-dev-key"

// Run starts the http server.
//
// The server is automaticly closed when ctx is done.
//
// The service is configured by the argument `environment`. It expect strings in
// the format `KEY=VALUE`, like the output from `os.Environmen()`.
//
// log messages are written with the function given in the argument log. It has
// the signature from log.Printf().
func Run(ctx context.Context, environment []string, secret func(name string) (string, error)) error {
	env := defaultEnv(environment)

	errHandler := buildErrHandler()

	messageBus, err := buildMessageBus(env)
	if err != nil {
		return fmt.Errorf("building message bus: %w", err)
	}

	ds, err := buildDatastore(env, messageBus, ctx.Done(), errHandler)
	if err != nil {
		return fmt.Errorf("building datastore: %w", err)
	}

	auth, err := buildAuth(
		env,
		secret,
		messageBus,
		ctx.Done(),
		errHandler,
	)
	if err != nil {
		return fmt.Errorf("building auth: %w", err)
	}

	fastBackend, err := buildBackend(ctx, env, env["VOTE_BACKEND_FAST"])
	if err != nil {
		return fmt.Errorf("building fast backend: %w", err)
	}

	longBackend, err := buildBackend(ctx, env, env["VOTE_BACKEND_LONG"])
	if err != nil {
		return fmt.Errorf("building long backend: %w", err)
	}

	service := New(fastBackend, longBackend, ds)

	mux := http.NewServeMux()
	handleCreate(mux, service)
	handleStop(mux, service)
	handleClear(mux, service)
	handleVote(mux, service, auth)
	handleHealth(mux)

	listenAddr := ":" + env["VOTE_PORT"]
	srv := &http.Server{Addr: listenAddr, Handler: mux}

	// Shutdown logic in separate goroutine.
	wait := make(chan error)
	go func() {
		// Wait for the context to be closed.
		<-ctx.Done()

		if err := srv.Shutdown(context.Background()); err != nil {
			wait <- fmt.Errorf("HTTP server shutdown: %w", err)
			return
		}
		wait <- nil
	}()

	log.Info("Listen on %s", listenAddr)
	if err := srv.ListenAndServe(); err != http.ErrServerClosed {
		return fmt.Errorf("HTTP Server failed: %v", err)
	}

	return <-wait
}

// defaultEnv parses the environment (output from os.Environ()) and sets specific
// defaut values.
func defaultEnv(environment []string) map[string]string {
	env := map[string]string{
		"VOTE_HOST":         "",
		"VOTE_PORT":         "9013",
		"VOTE_BACKEND_FAST": "redis",
		"VOTE_BACKEND_LONG": "postgres",
		"VOTE_REDIS_HOST":   "localhost",
		"VOTE_REDIS_PORT":   "6379",

		"DATASTORE_READER_HOST":     "localhost",
		"DATASTORE_READER_PORT":     "9010",
		"DATASTORE_READER_PROTOCOL": "http",

		"AUTH":          "fake",
		"AUTH_PROTOCOL": "http",
		"AUTH_HOST":     "localhost",
		"AUTH_PORT":     "9004",

		"MESSAGING":        "fake",
		"MESSAGE_BUS_HOST": "localhost",
		"MESSAGE_BUS_PORT": "6379",
		"REDIS_TEST_CONN":  "true",

		// TODO: Add to readme.
		"VOTE_DATABASE_USER":     "postgres",
		"VOTE_DATABASE_PASSWORD": "password",
		"VOTE_DATABASE_HOST":     "localhost",
		"VOTE_DATABASE_PORT":     "5432",
		"VOTE_DATABASE_NAME":     "vote",

		"OPENSLIDES_DEVELOPMENT": "false",
	}

	for _, value := range environment {
		parts := strings.SplitN(value, "=", 2)
		if len(parts) != 2 {
			panic(fmt.Sprintf("Invalid value from environment(): %s", value))
		}

		env[parts[0]] = parts[1]
	}
	return env
}

func secret(name string, getSecret func(name string) (string, error), dev bool) (string, error) {
	defaultSecrets := map[string]string{
		"auth_token_key":  authDebugKey,
		"auth_cookie_key": authDebugKey,
	}

	d, ok := defaultSecrets[name]
	if !ok {
		return "", fmt.Errorf("unknown secret %s", name)
	}

	s, err := getSecret(name)
	if err != nil {
		if !dev {
			return "", fmt.Errorf("can not read secret %s: %w", s, err)
		}
		s = d
	}
	return s, nil
}

func buildErrHandler() func(err error) {
	return func(err error) {
		var closing interface {
			Closing()
		}
		if !errors.As(err, &closing) {
			log.Info("Error: %v", err)
		}
	}
}

func buildDatastore(env map[string]string, receiver datastore.Updater, closed <-chan struct{}, errHandler func(error)) (*datastore.Datastore, error) {
	protocol := env["DATASTORE_READER_PROTOCOL"]
	host := env["DATASTORE_READER_HOST"]
	port := env["DATASTORE_READER_PORT"]
	url := protocol + "://" + host + ":" + port
	return datastore.New(url, closed, errHandler, receiver), nil
}

// buildAuth returns the auth service needed by the http server.
func buildAuth(
	env map[string]string,
	getSecret func(name string) (string, error),
	receiver auth.LogoutEventer,
	closed <-chan struct{},
	errHandler func(error),
) (authenticater, error) {
	method := env["AUTH"]
	switch method {
	case "ticket":
		log.Info("Auth Method: ticket")
		tokenKey, err := secret("auth_token_key", getSecret, env["OPENSLIDES_DEVELOPMENT"] != "false")
		if err != nil {
			return nil, fmt.Errorf("getting token secret: %w", err)
		}

		cookieKey, err := secret("auth_cookie_key", getSecret, env["OPENSLIDES_DEVELOPMENT"] != "false")
		if err != nil {
			return nil, fmt.Errorf("getting cookie secret: %w", err)
		}

		if tokenKey == authDebugKey || cookieKey == authDebugKey {
			log.Info("Auth with debug key")
		}

		protocol := env["AUTH_PROTOCOL"]
		host := env["AUTH_HOST"]
		port := env["AUTH_PORT"]
		url := protocol + "://" + host + ":" + port

		log.Info("Auth Service: %s", url)

		return auth.New(url, receiver, closed, errHandler, []byte(tokenKey), []byte(cookieKey))

	case "fake":
		log.Info("Auth Method: FakeAuth (User ID 1 for all requests)")
		return authStub(1), nil

	default:
		return nil, fmt.Errorf("unknown auth method %s", method)
	}
}

// authStub implements the authenticater interface. It allways returs the given
// user id.
type authStub int

// Authenticate does nothing.
func (a authStub) Authenticate(w http.ResponseWriter, r *http.Request) (context.Context, error) {
	return r.Context(), nil
}

// FromContext returns the uid the object was initialiced with.
func (a authStub) FromContext(ctx context.Context) int {
	return int(a)
}

type messageBus interface {
	datastore.Updater
	auth.LogoutEventer
}

func buildMessageBus(env map[string]string) (messageBus, error) {
	serviceName := env["MESSAGING"]
	log.Info("Messaging Service: %s", serviceName)

	var conn messageBusRedis.Connection
	switch serviceName {
	case "redis":
		redisAddress := env["MESSAGE_BUS_HOST"] + ":" + env["MESSAGE_BUS_PORT"]
		c := messageBusRedis.NewConnection(redisAddress)
		if env["REDIS_TEST_CONN"] == "true" {
			if err := c.TestConn(); err != nil {
				return nil, fmt.Errorf("connect to redis: %w", err)
			}
		}

		conn = c

	case "fake":
		conn = messageBusRedis.BlockingConn{}
	default:
		return nil, fmt.Errorf("unknown messagin service %s", serviceName)
	}

	return &messageBusRedis.Redis{Conn: conn}, nil
}

func buildBackend(ctx context.Context, env map[string]string, name string) (Backend, error) {
	switch name {
	case "memory":
		return memory.New(), nil
	case "redis":
		addr := env["VOTE_REDIS_HOST"] + ":" + env["VOTE_REDIS_PORT"]
<<<<<<< HEAD
		r := redis.New(addr)
		r.Wait(ctx, log)
=======
		b := redis.New(addr)
		b.Wait(ctx)
>>>>>>> 7e68971e
		if ctx.Err() != nil {
			return nil, ctx.Err()
		}

		return r, nil

	case "postgres":
		addr := fmt.Sprintf(
			"postgres://%s:%s@%s:%s/%s",
			env["VOTE_DATABASE_USER"],
			env["VOTE_DATABASE_PASSWORD"],
			env["VOTE_DATABASE_HOST"],
			env["VOTE_DATABASE_PORT"],
			env["VOTE_DATABASE_NAME"],
		)
		p, err := postgres.New(ctx, addr)
		if err != nil {
			return nil, fmt.Errorf("creating postgres connection pool: %w", err)
		}
		defer p.Close()

		p.Wait(ctx, nil)
		if err := p.Migrate(context.Background()); err != nil {
			return nil, fmt.Errorf("creating shema: %w", err)
		}
		return p, nil

	default:
		return nil, fmt.Errorf("unknown backend %s", name)
	}
}<|MERGE_RESOLUTION|>--- conflicted
+++ resolved
@@ -277,13 +277,8 @@
 		return memory.New(), nil
 	case "redis":
 		addr := env["VOTE_REDIS_HOST"] + ":" + env["VOTE_REDIS_PORT"]
-<<<<<<< HEAD
 		r := redis.New(addr)
-		r.Wait(ctx, log)
-=======
-		b := redis.New(addr)
-		b.Wait(ctx)
->>>>>>> 7e68971e
+		r.Wait(ctx)
 		if ctx.Err() != nil {
 			return nil, ctx.Err()
 		}
