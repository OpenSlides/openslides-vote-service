module github.com/OpenSlides/openslides-vote-service

go 1.20

require (
	github.com/OpenSlides/openslides-autoupdate-service v0.4.1-0.20230205113522-64e8a845d31c
	github.com/OpenSlides/vote-decrypt v0.0.0-20230314183154-52d9ebb2fd19
	github.com/alecthomas/kong v0.7.1
	github.com/gomodule/redigo v1.8.9
	github.com/jackc/pgx/v5 v5.3.1
	github.com/ory/dockertest/v3 v3.9.1
)

require (
	github.com/Azure/go-ansiterm v0.0.0-20230124172434-306776ec8161 // indirect
	github.com/Microsoft/go-winio v0.6.0 // indirect
	github.com/Nvveen/Gotty v0.0.0-20120604004816-cd527374f1e5 // indirect
	github.com/cenkalti/backoff/v4 v4.2.0 // indirect
	github.com/containerd/continuity v0.3.0 // indirect
	github.com/docker/cli v23.0.1+incompatible // indirect
	github.com/docker/docker v23.0.1+incompatible // indirect
	github.com/docker/go-connections v0.4.0 // indirect
	github.com/docker/go-units v0.5.0 // indirect
	github.com/gogo/protobuf v1.3.2 // indirect
	github.com/golang-jwt/jwt/v4 v4.5.0 // indirect
<<<<<<< HEAD
	github.com/golang/protobuf v1.5.3 // indirect
=======
	github.com/google/go-cmp v0.5.9 // indirect
>>>>>>> d593c9d6
	github.com/google/shlex v0.0.0-20191202100458-e7afc7fbc510 // indirect
	github.com/imdario/mergo v0.3.14 // indirect
	github.com/jackc/pgpassfile v1.0.0 // indirect
	github.com/jackc/pgservicefile v0.0.0-20221227161230-091c0ba34f0a // indirect
	github.com/jackc/puddle/v2 v2.2.0 // indirect
	github.com/kr/pretty v0.3.1 // indirect
	github.com/mitchellh/mapstructure v1.5.0 // indirect
	github.com/moby/term v0.0.0-20221205130635-1aeaba878587 // indirect
	github.com/opencontainers/go-digest v1.0.0 // indirect
	github.com/opencontainers/image-spec v1.0.2 // indirect
	github.com/opencontainers/runc v1.1.4 // indirect
	github.com/ostcar/topic v0.4.1 // indirect
	github.com/pkg/errors v0.9.1 // indirect
	github.com/sirupsen/logrus v1.9.0 // indirect
	github.com/xeipuuv/gojsonpointer v0.0.0-20190905194746-02993c407bfb // indirect
	github.com/xeipuuv/gojsonreference v0.0.0-20180127040603-bd5ef7bd5415 // indirect
	github.com/xeipuuv/gojsonschema v1.2.0 // indirect
	golang.org/x/crypto v0.7.0 // indirect
	golang.org/x/mod v0.9.0 // indirect
	golang.org/x/net v0.8.0 // indirect
	golang.org/x/sync v0.1.0 // indirect
	golang.org/x/sys v0.6.0 // indirect
	golang.org/x/text v0.8.0 // indirect
	golang.org/x/tools v0.7.0 // indirect
<<<<<<< HEAD
	google.golang.org/genproto v0.0.0-20230306155012-7f2fa6fef1f4 // indirect
	google.golang.org/grpc v1.53.0 // indirect
	google.golang.org/protobuf v1.29.1 // indirect
=======
>>>>>>> d593c9d6
	gopkg.in/yaml.v2 v2.4.0 // indirect
	gopkg.in/yaml.v3 v3.0.1 // indirect
)<|MERGE_RESOLUTION|>--- conflicted
+++ resolved
@@ -23,11 +23,7 @@
 	github.com/docker/go-units v0.5.0 // indirect
 	github.com/gogo/protobuf v1.3.2 // indirect
 	github.com/golang-jwt/jwt/v4 v4.5.0 // indirect
-<<<<<<< HEAD
 	github.com/golang/protobuf v1.5.3 // indirect
-=======
-	github.com/google/go-cmp v0.5.9 // indirect
->>>>>>> d593c9d6
 	github.com/google/shlex v0.0.0-20191202100458-e7afc7fbc510 // indirect
 	github.com/imdario/mergo v0.3.14 // indirect
 	github.com/jackc/pgpassfile v1.0.0 // indirect
@@ -52,12 +48,9 @@
 	golang.org/x/sys v0.6.0 // indirect
 	golang.org/x/text v0.8.0 // indirect
 	golang.org/x/tools v0.7.0 // indirect
-<<<<<<< HEAD
 	google.golang.org/genproto v0.0.0-20230306155012-7f2fa6fef1f4 // indirect
 	google.golang.org/grpc v1.53.0 // indirect
 	google.golang.org/protobuf v1.29.1 // indirect
-=======
->>>>>>> d593c9d6
 	gopkg.in/yaml.v2 v2.4.0 // indirect
 	gopkg.in/yaml.v3 v3.0.1 // indirect
 )