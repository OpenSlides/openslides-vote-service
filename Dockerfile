--- conflicted
+++ resolved
@@ -1,13 +1,8 @@
-<<<<<<< HEAD
 ARG CONTEXT=prod
 
-FROM golang:1.24.2-alpine as base
+FROM golang:1.24.3-alpine as base
 
 ARG CONTEXT
-
-=======
-FROM golang:1.24.3-alpine as base
->>>>>>> 78d0f6ec
 WORKDIR /root/openslides-vote-service
 
 ## Context-based setup
