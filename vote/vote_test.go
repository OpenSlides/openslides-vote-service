--- conflicted
+++ resolved
@@ -372,13 +372,11 @@
 			global_yes: true
 			backend: fast
 			type: pseudoanonymous
-<<<<<<< HEAD
-=======
 			content_object_id: some_field/1
 			sequential_number: 1
 			onehundred_percent_base: base
 			title: myPoll
->>>>>>> 1d854da8
+
 
 		meeting/1/id: 1
 
@@ -610,13 +608,10 @@
 				state: started
 				backend: fast
 				type: pseudoanonymous
-<<<<<<< HEAD
-=======
-				content_object_id: some_field/1
-				sequential_number: 1
-				onehundred_percent_base: base
-				title: myPoll
->>>>>>> 1d854da8
+				content_object_id: some_field/1
+				sequential_number: 1
+				onehundred_percent_base: base
+				title: myPoll
 
 			meeting/50:
 				users_enable_vote_weight: true
@@ -843,13 +838,10 @@
 				global_yes: true
 				backend: fast
 				type: pseudoanonymous
-<<<<<<< HEAD
-=======
-				content_object_id: some_field/1
-				sequential_number: 1
-				onehundred_percent_base: base
-				title: myPoll
->>>>>>> 1d854da8
+				content_object_id: some_field/1
+				sequential_number: 1
+				onehundred_percent_base: base
+				title: myPoll
 
 			meeting/1/users_enable_vote_delegations: true
 
@@ -1146,10 +1138,6 @@
 
 				20:
 					meeting_id: 1
-<<<<<<< HEAD
-
-=======
->>>>>>> 1d854da8
 			`,
 			`{"user_id": 1, "value":"Y"}`,
 
@@ -1465,12 +1453,8 @@
 		backend: fast
 		pollmethod: YNA
 		type: named
-<<<<<<< HEAD
-
-=======
 		sequential_number: 1
 		onehundred_percent_base: base
->>>>>>> 1d854da8
 	`))
 
 	v, _, _ := vote.New(ctx, backend, backend, ds, true)
