--- conflicted
+++ resolved
@@ -365,7 +365,6 @@
 	}
 }
 
-<<<<<<< HEAD
 type publicKeyer interface {
 	CryptoPublicMainKey(ctx context.Context) ([]byte, error)
 }
@@ -388,12 +387,8 @@
 	}
 }
 
-func handleHealth() http.HandlerFunc {
-	return func(w http.ResponseWriter, r *http.Request) {
-=======
 func handleHealth() HandlerFunc {
 	return func(w http.ResponseWriter, r *http.Request) error {
->>>>>>> 12d4cbee
 		w.Header().Set("Content-Type", "application/json")
 
 		fmt.Fprintf(w, `{"healthy":true}`)
