--- conflicted
+++ resolved
@@ -6,13 +6,7 @@
 	"errors"
 	"fmt"
 	"io"
-<<<<<<< HEAD
 	"slices"
-=======
-	"maps"
-	"sync"
-	"time"
->>>>>>> 7cb454f1
 
 	"github.com/OpenSlides/openslides-go/datastore/dsfetch"
 	"github.com/OpenSlides/openslides-go/datastore/dskey"
@@ -32,17 +26,8 @@
 //
 // Vote has to be initializes with vote.New().
 type Vote struct {
-<<<<<<< HEAD
 	flow    flow.Flow
 	querier DBQuerier
-=======
-	fastBackend Backend
-	longBackend Backend
-	flow        flow.Flow
-
-	liveVotesMu sync.Mutex
-	liveVotes   map[int]map[int][]byte // voted holds for all running polls, the votes of a user
->>>>>>> 7cb454f1
 }
 
 // New creates an initializes vote service.
@@ -117,7 +102,6 @@
 		return 0, fmt.Errorf("commit transaction: %w", err)
 	}
 
-<<<<<<< HEAD
 	return newID, nil
 }
 
@@ -130,38 +114,6 @@
 	Config           json.RawMessage `json:"config"`
 	Visibility       string          `json:"visibility"`
 	EntitledGroupIDs []int           `json:"entitled_group_ids"`
-=======
-	v.liveVotesMu.Lock()
-	v.liveVotes[pollID] = nil
-	v.liveVotesMu.Unlock()
-
-	return nil
-}
-
-// ClearAll removes all knowlage of all polls and the datastore-cache.
-func (v *Vote) ClearAll(ctx context.Context) error {
-	// Reset the cache if it has the ResetCach() method.
-	type ResetCacher interface {
-		Reset()
-	}
-	if r, ok := v.flow.(ResetCacher); ok {
-		r.Reset()
-	}
-
-	if err := v.fastBackend.ClearAll(ctx); err != nil {
-		return fmt.Errorf("clearing fastBackend: %w", err)
-	}
-
-	if err := v.longBackend.ClearAll(ctx); err != nil {
-		return fmt.Errorf("clearing long Backend: %w", err)
-	}
-
-	v.liveVotesMu.Lock()
-	v.liveVotes = make(map[int]map[int][]byte)
-	v.liveVotesMu.Unlock()
-
-	return nil
->>>>>>> 7cb454f1
 }
 
 func parseCreateInput(ctx context.Context, ds flow.Getter, r io.Reader) (CreateInput, error) {
@@ -208,21 +160,6 @@
 		return fmt.Errorf("checking content object: %w", err)
 	}
 
-<<<<<<< HEAD
-=======
-	var liveVote []byte
-	if poll.Type == "named" {
-		liveVote = bs
-	}
-
-	v.liveVotesMu.Lock()
-	if v.liveVotes[pollID] == nil {
-		v.liveVotes[pollID] = make(map[int][]byte)
-	}
-	v.liveVotes[pollID][voteUser] = liveVote
-	v.liveVotesMu.Unlock()
-
->>>>>>> 7cb454f1
 	return nil
 }
 
@@ -296,29 +233,12 @@
 		return MessageErrorf(ErrInvalid, "Poll %d is not in the started state", pollID)
 	}
 
-<<<<<<< HEAD
 	// TODO: Create "poll/result
 
 	sql := `UPDATE poll SET state = 'finished' WHERE id = $1 AND state = 'started';`
 	commandTag, err := v.querier.Exec(ctx, sql, pollID)
 	if err != nil {
 		return fmt.Errorf("set poll %d to finished: %w", pollID, err)
-=======
-	v.liveVotesMu.Lock()
-	defer v.liveVotesMu.Unlock()
-
-	out := make(map[int][]int, len(pollIDs))
-	for pid, userID2Vote := range v.liveVotes {
-		if _, ok := requestedPollIDs[pid]; !ok {
-			continue
-		}
-
-		for uid := range maps.Keys(userID2Vote) {
-			if _, ok := requestedUserIDs[uid]; ok {
-				out[pid] = append(out[pid], uid)
-			}
-		}
->>>>>>> 7cb454f1
 	}
 
 	if commandTag.RowsAffected() != 1 {
@@ -328,7 +248,6 @@
 	return nil
 }
 
-<<<<<<< HEAD
 func (v *Vote) Publish(ctx context.Context, pollID int, requestUserID int) error {
 	// TODO: Check permissions
 
@@ -337,58 +256,10 @@
 			WHERE id = $1 AND state = 'finished'`
 
 	result, err := v.querier.Exec(ctx, sql, pollID)
-=======
-// AllLiveVotes returns for all running polls the vote from each user.
-func (v *Vote) AllLiveVotes(ctx context.Context) map[int]map[int]*string {
-	v.liveVotesMu.Lock()
-	defer v.liveVotesMu.Unlock()
-
-	ds := dsmodels.New(v.flow)
-
-	out := make(map[int]map[int]*string, len(v.liveVotes))
-	for pollID, userID2Vote := range v.liveVotes {
-		poll, err := ds.Poll(pollID).First(ctx)
-		if err != nil {
-			continue
-		}
-
-		out[pollID] = make(map[int]*string, len(userID2Vote))
-
-		if poll.LiveVotingEnabled && poll.Type == "named" {
-			// Only send votes an votes, where live voting is enabled and its a
-			// named vote. Remove the votes for all other votes.
-			for userID, vote := range userID2Vote {
-				if vote == nil {
-					out[pollID] = nil
-					continue
-				}
-				str := string(vote)
-				out[pollID][userID] = &str
-			}
-			continue
-		}
-
-		for userID := range userID2Vote {
-			out[pollID][userID] = nil
-		}
-	}
-	return out
-}
-
-// loadVoted creates the value for v.voted by the backends.
-func (v *Vote) loadVoted(ctx context.Context) error {
-	combinedData, err := v.fastBackend.LiveVotes(ctx)
-	if err != nil {
-		return fmt.Errorf("fetching data from fast backend: %w", err)
-	}
-
-	longData, err := v.longBackend.LiveVotes(ctx)
->>>>>>> 7cb454f1
 	if err != nil {
 		return fmt.Errorf("update poll state: %w", err)
 	}
 
-<<<<<<< HEAD
 	rowsAffected := result.RowsAffected()
 	if rowsAffected == 0 {
 		return MessageErrorf(ErrInvalid, "Poll with id %d not found or not in 'finished' state", pollID)
@@ -399,86 +270,6 @@
 
 func (v *Vote) Anonymize(ctx context.Context, pollID int, requestUserID int) error {
 	// TODO: Check permissions
-=======
-	maps.Copy(combinedData, longData)
-
-	v.liveVotesMu.Lock()
-	v.liveVotes = combinedData
-	v.liveVotesMu.Unlock()
-	return nil
-}
-
-// Backend is a storage for the poll options.
-type Backend interface {
-	// Start opens the poll for votes. To start a poll that is already started
-	// is ok. To start an stopped poll is also ok, but it has to be a noop (the
-	// stop-state does not change).
-	Start(ctx context.Context, pollID int) error
-
-	// Vote saves vote data into the backend. The backend has to check that the
-	// poll is started and the userID has not voted before.
-	//
-	// If the user has already voted, an Error with method `DoubleVote()` has to
-	// be returned. If the poll has not started, an error with the method
-	// `DoesNotExist()` is required. An a stopped vote, it has to be `Stopped()`.
-	//
-	// The return value is the number of already voted objects.
-	Vote(ctx context.Context, pollID int, userID int, object []byte) error
-
-	// Stop ends a poll and returns all poll objects and all userIDs from users
-	// that have voted. It is ok to call Stop() on a stopped poll. On a unknown
-	// poll `DoesNotExist()` has to be returned.
-	Stop(ctx context.Context, pollID int) ([][]byte, []int, error)
-
-	// Clear has to remove all data. It can be called on a started or stopped or
-	// non existing poll.
-	Clear(ctx context.Context, pollID int) error
-
-	// ClearAll removes all data from the backend.
-	ClearAll(ctx context.Context) error
-
-	// LiveVotes returns all votes from each user.
-	LiveVotes(ctx context.Context) (map[int]map[int][]byte, error)
-
-	fmt.Stringer
-}
-
-// preload loads all data in the cache, that is needed later for the vote
-// requests.
-func preload(ctx context.Context, ds *dsfetch.Fetch, poll dsmodels.Poll) error {
-	var dummyBool bool
-	var dummyIntSlice []int
-	var dummyString string
-	var dummyManybeInt dsfetch.Maybe[int]
-	var dummyInt int
-	ds.Meeting_UsersEnableVoteWeight(poll.MeetingID).Lazy(&dummyBool)
-	ds.Meeting_UsersEnableVoteDelegations(poll.MeetingID).Lazy(&dummyBool)
-	ds.Meeting_UsersForbidDelegatorToVote(poll.MeetingID).Lazy(&dummyBool)
-
-	meetingUserIDsList := make([][]int, len(poll.EntitledGroupIDs))
-	for i, groupID := range poll.EntitledGroupIDs {
-		ds.Group_MeetingUserIDs(groupID).Lazy(&meetingUserIDsList[i])
-	}
-
-	// First database request to get meeting/enable_vote_weight and all
-	// meeting_users from all entitled groups.
-	if err := ds.Execute(ctx); err != nil {
-		return fmt.Errorf("fetching users: %w", err)
-	}
-
-	var userIDs []*int
-	for _, meetingUserIDs := range meetingUserIDsList {
-		for _, muID := range meetingUserIDs {
-			var uid int
-			userIDs = append(userIDs, &uid)
-			ds.MeetingUser_UserID(muID).Lazy(&uid)
-			ds.MeetingUser_GroupIDs(muID).Lazy(&dummyIntSlice)
-			ds.MeetingUser_VoteWeight(muID).Lazy(&dummyString)
-			ds.MeetingUser_VoteDelegatedToID(muID).Lazy(&dummyManybeInt)
-			ds.MeetingUser_MeetingID(muID).Lazy(&dummyInt)
-		}
-	}
->>>>>>> 7cb454f1
 
 	tx, err := v.querier.Begin(ctx)
 	if err != nil {
@@ -573,6 +364,8 @@
 		}
 		return fmt.Errorf("loading poll %d: %w", pollID, err)
 	}
+
+	_ = poll
 
 	// TODO: Validate, dass represented User can vote, that the requestUser can
 	// vote for him and that the vote is valid.
@@ -645,7 +438,7 @@
 	case "POLL_NOT_FOUND":
 		return MessageErrorf(ErrNotExists, "Poll %d does not exist", pollID)
 	case "POLL_NOT_STARTED":
-		return MessageErrorf(ErrNotStarted, "Poll %d is not started", poll)
+		return MessageErrorf(ErrNotStarted, "Poll %d is not started", pollID)
 	case "USER_HAS_VOTED_BEFORE":
 		return MessageErrorf(ErrDoubleVote, "You can not vote again on poll %d", pollID)
 	default:
