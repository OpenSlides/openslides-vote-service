package vote

import (
	"context"
	"encoding/json"
	"errors"
	"fmt"
	"io"
	"net/url"
	"sync"
	"time"

	"github.com/OpenSlides/openslides-autoupdate-service/pkg/datastore/dsfetch"
	"github.com/OpenSlides/openslides-autoupdate-service/pkg/datastore/dskey"
	"github.com/OpenSlides/openslides-autoupdate-service/pkg/datastore/dsrecorder"
	"github.com/OpenSlides/openslides-autoupdate-service/pkg/datastore/flow"
	"github.com/OpenSlides/openslides-vote-service/log"
)

// Decrypter decryptes the incomming votes.
type Decrypter interface {
	Start(ctx context.Context, pollID string) (pubKey []byte, pubKeySig []byte, err error)
	Stop(ctx context.Context, pollID string, voteList [][]byte) (decryptedContent, signature []byte, err error)
	Clear(ctx context.Context, pollID string) error
	PublicMainKey(ctx context.Context) ([]byte, error)
}

// Vote holds the state of the service.
//
// Vote has to be initializes with vote.New().
type Vote struct {
	fastBackend Backend
	longBackend Backend
	flow        flow.Flow

	decrypter Decrypter
	votedMu   sync.Mutex
	voted     map[int][]int // voted holds for all running polls, which user ids have already voted.
}

// New creates an initializes vote service.
func New(ctx context.Context, fast, long Backend, flow flow.Flow, singleInstance bool, decrypter Decrypter) (*Vote, func(context.Context, func(error)), error) {
	v := &Vote{
		fastBackend: fast,
		longBackend: long,
		flow:        flow,
		decrypter:   decrypter,
	}

	if err := v.loadVoted(ctx); err != nil {
		return nil, nil, fmt.Errorf("loading voted: %w", err)
	}

	bg := func(ctx context.Context, errorHandler func(error)) {
		go v.flow.Update(ctx, nil)

		if singleInstance {
			return
		}

		go func() {
			for {
				if err := v.loadVoted(ctx); err != nil {
					errorHandler(err)
				}
				time.Sleep(time.Second)
			}
		}()
	}

	return v, bg, nil
}

// backend returns the poll backend for a pollConfig object.
func (v *Vote) backend(p pollConfig) Backend {
	backend := v.longBackend
	if p.backend == "fast" {
		backend = v.fastBackend
	}
	log.Debug("Used backend: %v", backend)
	return backend
}

func (v *Vote) qualifiedID(ctx context.Context, fetch *dsfetch.Fetch, id int) (string, error) {
	rawURL, err := fetch.Organization_Url(1).Value(ctx)
	if err != nil {
		return "", fmt.Errorf("getting organization url: %v", err)
	}

	parsed, err := url.Parse(rawURL)
	if err != nil {
		return "", fmt.Errorf("invalid url %s: %w", rawURL, err)
	}

	return fmt.Sprintf("%s/%d", parsed.Hostname(), id), nil
}

// Start an electronic vote.
//
// This function is idempotence. If you call it with the same input, you will
// get the same output. This means, that when a poll is stopped, Start() will
// not throw an error.
func (v *Vote) Start(ctx context.Context, pollID int) (pubkey, pubKeySig []byte, err error) {
	recorder := dsrecorder.New(v.flow)
	ds := dsfetch.New(recorder)

	poll, err := loadPoll(ctx, ds, pollID)
	if err != nil {
		return nil, nil, fmt.Errorf("loading poll: %w", err)
	}

	if poll.ptype == "analog" {
		return nil, nil, MessageError(ErrInvalid, "Analog poll can not be started")
	}

	if err := poll.preload(ctx, ds); err != nil {
		return nil, nil, fmt.Errorf("preloading data: %w", err)
	}
	log.Debug("Preload cache. Received keys: %v", recorder.Keys())

	backend := v.backend(poll)
	if err := backend.Start(ctx, pollID); err != nil {
		return nil, nil, fmt.Errorf("starting poll in the backend: %w", err)
	}

	if poll.ptype != "cryptographic" {
		return nil, nil, nil
	}

	defer func() {
		if err != nil {
			backend.Clear(ctx, pollID)
		}
	}()

	qid, err := v.qualifiedID(ctx, ds, pollID)
	if err != nil {
		return nil, nil, fmt.Errorf("building qualified id: %w", err)
	}

	pubkey, pubKeySig, err = v.decrypter.Start(ctx, qid)
	if err != nil {
		return nil, nil, fmt.Errorf("starting poll in decrypter: %w", err)
	}

	return pubkey, pubKeySig, nil
}

// StopResult is the return value from vote.Stop.
type StopResult struct {
	Votes     string
	Signature []byte
	UserIDs   []int
	Invalid   map[int]string
}

// Stop ends a poll.
//
// This method is idempotence. Many requests with the same pollID will return
// the same data. Calling vote.Clear will stop this behavior.
func (v *Vote) Stop(ctx context.Context, pollID int) (StopResult, error) {
	ds := dsfetch.New(v.flow)
	poll, err := loadPoll(ctx, ds, pollID)
	if err != nil {
		return StopResult{}, fmt.Errorf("loading poll: %w", err)
	}

	backend := v.backend(poll)
	ballots, userIDs, err := backend.Stop(ctx, pollID)
	if err != nil {
		var errNotExist interface{ DoesNotExist() }
		if errors.As(err, &errNotExist) {
			return StopResult{}, MessageError(ErrNotExists, "Poll %d does not exist in the backend", pollID)
		}

		return StopResult{}, fmt.Errorf("fetching vote objects: %w", err)
	}

	switch poll.ptype {
	case "cryptographic":
		return v.stopCrypto(ctx, poll, ds, ballots, userIDs)
	default:
		return v.stopNonCrypt(ballots, userIDs)
	}
}

func (v *Vote) stopNonCrypt(ballots [][]byte, userIDs []int) (StopResult, error) {
	encodable := make([]json.RawMessage, len(ballots))
	for i := range ballots {
		encodable[i] = ballots[i]
	}

	votes, err := json.Marshal(encodable)
	if err != nil {
		return StopResult{}, fmt.Errorf("encode votes to list: %w", err)
	}

	return StopResult{Votes: string(votes), UserIDs: userIDs}, nil
}

func (v *Vote) stopCrypto(ctx context.Context, poll pollConfig, ds *dsfetch.Fetch, ballots [][]byte, userIDs []int) (StopResult, error) {
	qid, err := v.qualifiedID(ctx, ds, poll.id)
	if err != nil {
		return StopResult{}, fmt.Errorf("building qualified id: %w", err)
	}

	voteValue := make([][]byte, len(ballots))
	for i := range ballots {
		// This uses the type `[]byte` to decode a base64 value.
		var vote struct {
			Value []byte `json:"value"`
		}
		if err := json.Unmarshal(ballots[i], &vote); err != nil {
			return StopResult{}, fmt.Errorf("decoding stored vote: %w", err)
		}

		voteValue[i] = vote.Value
	}

	decrypted, signature, err := v.decrypter.Stop(ctx, qid, voteValue)
	if err != nil {
		return StopResult{}, fmt.Errorf("decrypting votes: %w", err)
	}

	var decryptedContent struct {
		ID    string `json:"id"`
		Votes []struct {
			Votes ballotValue `json:"votes"`
		} `json:"votes"`
	}
	if err := json.Unmarshal(decrypted, &decryptedContent); err != nil {
		return StopResult{}, fmt.Errorf("encoding decrypted votes: %w", err)
	}

	invalid := make(map[int]string)
	for i, vote := range decryptedContent.Votes {
		if validation := validate(poll, vote.Votes); validation != "" {
			invalid[i] = validation
		}
	}

	return StopResult{Votes: string(decrypted), Signature: signature, UserIDs: userIDs, Invalid: invalid}, nil
}

// Clear removes all knowlage of a poll.
func (v *Vote) Clear(ctx context.Context, pollID int) error {
	if err := v.fastBackend.Clear(ctx, pollID); err != nil {
		return fmt.Errorf("clearing fastBackend: %w", err)
	}

	if err := v.longBackend.Clear(ctx, pollID); err != nil {
		return fmt.Errorf("clearing longBackend: %w", err)
	}

	ds := dsfetch.New(v.flow)
	qid, err := v.qualifiedID(ctx, ds, pollID)
	if err != nil {
		return fmt.Errorf("building qualified id: %w", err)
	}

	if v.decrypter == nil {
		return nil
	}

	if err := v.decrypter.Clear(ctx, qid); err != nil {
		return fmt.Errorf("clearing decrypter: %w", err)
	}

	v.votedMu.Lock()
	v.voted[pollID] = nil
	v.votedMu.Unlock()

	return nil
}

// ClearAll removes all knowlage of all polls and the datastore-cache.
//
// This does not work for the vote decrypter.
func (v *Vote) ClearAll(ctx context.Context) error {
	// Reset the cache if it has the ResetCach() method.
	type ResetCacher interface {
		Reset()
	}
	if r, ok := v.flow.(ResetCacher); ok {
		r.Reset()
	}

	if err := v.fastBackend.ClearAll(ctx); err != nil {
		return fmt.Errorf("clearing fastBackend: %w", err)
	}

	if err := v.longBackend.ClearAll(ctx); err != nil {
		return fmt.Errorf("clearing long Backend: %w", err)
	}

	v.votedMu.Lock()
	v.voted = make(map[int][]int)
	v.votedMu.Unlock()

	return nil
}

// Vote validates and saves the vote.
func (v *Vote) Vote(ctx context.Context, pollID, requestUser int, r io.Reader) error {
	ds := dsfetch.New(v.flow)
	poll, err := loadPoll(ctx, ds, pollID)
	if err != nil {
		return fmt.Errorf("loading poll: %w", err)
	}
	log.Debug("Poll config: %v", poll)

	if err := ensurePresent(ctx, ds, poll.meetingID, requestUser); err != nil {
		return err
	}

	var vote ballot
	if err := json.NewDecoder(r).Decode(&vote); err != nil {
		return MessageError(ErrInvalid, "decoding payload: %v", err)
	}

	voteUser, exist := vote.UserID.Value()
	if !exist {
		voteUser = requestUser
	}

	if voteUser == 0 {
		return MessageError(ErrNotAllowed, "Votes for anonymous user are not allowed")
	}

	voteMeetingUserID, found, err := getMeetingUser(ctx, ds, voteUser, poll.meetingID)
	if err != nil {
		return fmt.Errorf("get meeting user for vote user: %w", err)
	}

	if !found {
		return MessageError(ErrNotAllowed, "You are not in the right meeting")
	}

	if err := ensureVoteUser(ctx, ds, poll, voteUser, voteMeetingUserID, requestUser); err != nil {
		return err
	}

<<<<<<< HEAD
	var voteWeight string
	if poll.ptype != "cryptographic" {
		if validation := validate(poll, vote.Value); validation != "" {
			return MessageError(ErrInvalid, validation)
		}

		// voteData.Weight is a DecimalField with 6 zeros.
		if ds.Meeting_UsersEnableVoteWeight(poll.meetingID).ErrorLater(ctx) {
			voteWeight = ds.User_VoteWeight(voteUser, poll.meetingID).ErrorLater(ctx)
			if voteWeight == "" {
				voteWeight = ds.User_DefaultVoteWeight(voteUser).ErrorLater(ctx)
			}
		}
		if err := ds.Err(); err != nil {
			return fmt.Errorf("getting vote weight: %w", err)
		}

		if voteWeight == "" {
			voteWeight = "1.000000"
		}
=======
	if validation := validate(poll, vote.Value); validation != "" {
		return MessageError(ErrInvalid, validation)
	}

	// voteData.Weight is a DecimalField with 6 zeros.
	var voteWeightEnabled bool
	var meetingUserVoteWeight string
	var userDefaultVoteWeight string
	ds.Meeting_UsersEnableVoteWeight(poll.meetingID).Lazy(&voteWeightEnabled)
	ds.MeetingUser_VoteWeight(voteMeetingUserID).Lazy(&meetingUserVoteWeight)
	ds.User_DefaultVoteWeight(voteUser).Lazy(&userDefaultVoteWeight)

	if err := ds.Execute(ctx); err != nil {
		return fmt.Errorf("getting vote weight: %w", err)
	}

	var voteWeight string
	if voteWeightEnabled {
		voteWeight = meetingUserVoteWeight
		if voteWeight == "" {
			voteWeight = userDefaultVoteWeight
		}
	}
>>>>>>> c4289555

		log.Debug("Using voteWeight %s", voteWeight)
	}

	voteData := struct {
		RequestUser int             `json:"request_user_id,omitempty"`
		VoteUser    int             `json:"vote_user_id,omitempty"`
		Value       json.RawMessage `json:"value"`
		Weight      string          `json:"weight,omitempty"`
	}{
		requestUser,
		voteUser,
		vote.Value.original,
		voteWeight,
	}

	if poll.ptype != "named" {
		voteData.RequestUser = 0
		voteData.VoteUser = 0
	}

	bs, err := json.Marshal(voteData)
	if err != nil {
		return fmt.Errorf("decoding vote data: %w", err)
	}

	if err := v.backend(poll).Vote(ctx, pollID, voteUser, bs); err != nil {
		var errNotExist interface{ DoesNotExist() }
		if errors.As(err, &errNotExist) {
			return ErrNotExists
		}

		var errDoubleVote interface{ DoubleVote() }
		if errors.As(err, &errDoubleVote) {
			return ErrDoubleVote
		}

		var errNotOpen interface{ Stopped() }
		if errors.As(err, &errNotOpen) {
			return ErrStopped
		}

		return fmt.Errorf("save vote: %w", err)
	}

	v.votedMu.Lock()
	v.voted[pollID] = append(v.voted[pollID], voteUser)
	v.votedMu.Unlock()

	return nil
}

// getMeetingUser returns the meeting_user id between a userID and a meetingID.
func getMeetingUser(ctx context.Context, fetch *dsfetch.Fetch, userID, meetingID int) (int, bool, error) {
	meetingUserIDs, err := fetch.User_MeetingUserIDs(userID).Value(ctx)
	if err != nil {
		return 0, false, fmt.Errorf("getting all meeting_user ids: %w", err)
	}

	meetingIDs := make([]int, len(meetingUserIDs))
	for i := 0; i < len(meetingUserIDs); i++ {
		fetch.MeetingUser_MeetingID(meetingUserIDs[i]).Lazy(&meetingIDs[i])
	}

	if err := fetch.Execute(ctx); err != nil {
		return 0, false, fmt.Errorf("get all meeting IDs: %w", err)
	}

	for i, mid := range meetingIDs {
		if mid == meetingID {
			return meetingUserIDs[i], true, nil
		}
	}

	return 0, false, nil
}

// ensurePresent makes sure that the user sending the vote request is present.
func ensurePresent(ctx context.Context, ds *dsfetch.Fetch, meetingID, user int) error {
	presentMeetings, err := ds.User_IsPresentInMeetingIDs(user).Value(ctx)
	if err != nil {
		return fmt.Errorf("fetching is present in meetings: %w", err)
	}

	for _, present := range presentMeetings {
		if present == meetingID {
			return nil
		}
	}
	return MessageError(ErrNotAllowed, "You have to be present in meeting %d", meetingID)
}

// ensureVoteUser makes sure the user from the vote:
// * the delegation is correct and
// * is in the correct group
func ensureVoteUser(ctx context.Context, ds *dsfetch.Fetch, poll pollConfig, voteUser, voteMeetingUserID, requestUser int) error {
	groupIDs, err := ds.MeetingUser_GroupIDs(voteMeetingUserID).Value(ctx)
	if err != nil {
		return fmt.Errorf("fetching groups of user %d in meeting %d: %w", voteUser, poll.meetingID, err)
	}

	if !equalElement(groupIDs, poll.groups) {
		return MessageError(ErrNotAllowed, "User %d is not allowed to vote. He is not in an entitled group", voteUser)
	}

	if voteUser == requestUser {
		return nil
	}

	log.Debug("Vote delegation")

	delegationActivated, err := ds.Meeting_UsersEnableVoteDelegations(poll.meetingID).Value(ctx)
	if err != nil {
		return fmt.Errorf("fetching user enable vote delegation: %w", err)
	}

	if !delegationActivated {
		return MessageError(ErrNotAllowed, "Vote delegation is not activated in meeting %d", poll.meetingID)
	}

	requestMeetingUserID, found, err := getMeetingUser(ctx, ds, requestUser, poll.meetingID)
	if err != nil {
		return fmt.Errorf("getting meeting_user for request user: %w", err)
	}

	if !found {
		return MessageError(ErrNotAllowed, "You are not in the right meeting")
	}

	delegation, found, err := ds.MeetingUser_VoteDelegatedToID(voteMeetingUserID).Value(ctx)
	if err != nil {
		return fmt.Errorf("fetching delegation : %w", err)
	}

	if !found || delegation != requestMeetingUserID {
		return MessageError(ErrNotAllowed, "You can not vote for user %d", voteUser)
	}

	return nil
}

// delegatedUserIDs returns all user ids for which the user can vote.
func delegatedUserIDs(ctx context.Context, fetch *dsfetch.Fetch, userID int) ([]int, error) {
	meetingUserIDs, err := fetch.User_MeetingUserIDs(userID).Value(ctx)
	if err != nil {
		return nil, fmt.Errorf("fetching meeting user: %w", err)
	}

	meetingUserDelegationsIDs := make([][]int, len(meetingUserIDs))
	for i, muid := range meetingUserIDs {
		fetch.MeetingUser_VoteDelegationsFromIDs(muid).Lazy(&meetingUserDelegationsIDs[i])
	}

	if err := fetch.Execute(ctx); err != nil {
		return nil, fmt.Errorf("getting vote_delegation_from values: %w", err)
	}

	var delegatedMeetingUserIDs []int
	for i := range meetingUserDelegationsIDs {
		for j := range meetingUserDelegationsIDs[i] {
			delegatedMeetingUserIDs = append(delegatedMeetingUserIDs, meetingUserDelegationsIDs[i][j])
		}
	}

	userIDs := make([]int, len(delegatedMeetingUserIDs))
	for i := range delegatedMeetingUserIDs {
		fetch.MeetingUser_UserID(delegatedMeetingUserIDs[i]).Lazy(&userIDs[i])
	}

	if err := fetch.Execute(ctx); err != nil {
		return nil, fmt.Errorf("getting user_ids from meeting_user_ids: %w", err)
	}

	return userIDs, nil
}

// Voted tells, on which the requestUser has already voted.
func (v *Vote) Voted(ctx context.Context, pollIDs []int, requestUser int) (map[int][]int, error) {
	ds := dsfetch.New(v.flow)
	userIDs, err := delegatedUserIDs(ctx, ds, requestUser)
	if err != nil {
		return nil, fmt.Errorf("getting all delegated users: %w", err)
	}

	requestedUserIDs := make(map[int]struct{}, len(userIDs)+1)
	requestedUserIDs[requestUser] = struct{}{}
	for _, uid := range userIDs {
		requestedUserIDs[uid] = struct{}{}
	}

	requestedPollIDs := make(map[int]struct{}, len(pollIDs))
	for _, pid := range pollIDs {
		requestedPollIDs[pid] = struct{}{}
	}

	v.votedMu.Lock()
	defer v.votedMu.Unlock()

	out := make(map[int][]int, len(pollIDs))
	for pid, userIDs := range v.voted {
		if _, ok := requestedPollIDs[pid]; !ok {
			continue
		}

		for _, uid := range userIDs {
			if _, ok := requestedUserIDs[uid]; ok {
				out[pid] = append(out[pid], uid)
			}
		}
	}

	for _, pid := range pollIDs {
		if _, ok := out[pid]; !ok {
			out[pid] = nil
		}
	}

	return out, nil
}

// VoteCount returns how many users have voted for all polls.
func (v *Vote) VoteCount(ctx context.Context) map[int]int {
	v.votedMu.Lock()
	defer v.votedMu.Unlock()

	count := make(map[int]int)
	for pollID, userIDs := range v.voted {
		count[pollID] = len(userIDs)
	}

	return count
}

// loadVoted creates the value for v.voted by the backends.
func (v *Vote) loadVoted(ctx context.Context) error {
	fastData, err := v.fastBackend.Voted(ctx)
	if err != nil {
		return fmt.Errorf("fetching data from fast backend: %w", err)
	}

	longData, err := v.longBackend.Voted(ctx)
	if err != nil {
		return fmt.Errorf("fetching data from long backend: %w", err)
	}

	for pid, userIDs := range longData {
		fastData[pid] = userIDs
	}

	v.votedMu.Lock()
	v.voted = fastData
	v.votedMu.Unlock()
	return nil
}

// CryptoPublicMainKey returns the public main key from vote-decrypt.
func (v *Vote) CryptoPublicMainKey(ctx context.Context) ([]byte, error) {
	if v.decrypter == nil {
		return nil, fmt.Errorf("decrypt service is not configured")
	}

	return v.decrypter.PublicMainKey(ctx)
}

// Backend is a storage for the poll options.
type Backend interface {
	// Start opens the poll for votes. To start a poll that is already started
	// is ok. To start an stopped poll is also ok, but it has to be a noop (the
	// stop-state does not change).
	Start(ctx context.Context, pollID int) error

	// Vote saves vote data into the backend. The backend has to check that the
	// poll is started and the userID has not voted before.
	//
	// If the user has already voted, an Error with method `DoubleVote()` has to
	// be returned. If the poll has not started, an error with the method
	// `DoesNotExist()` is required. An a stopped vote, it has to be `Stopped()`.
	//
	// The return value is the number of already voted objects.
	Vote(ctx context.Context, pollID int, userID int, object []byte) error

	// Stop ends a poll and returns all poll objects and all userIDs from users
	// that have voted. It is ok to call Stop() on a stopped poll. On a unknown
	// poll `DoesNotExist()` has to be returned.
	Stop(ctx context.Context, pollID int) ([][]byte, []int, error)

	// Clear has to remove all data. It can be called on a started or stopped or
	// non existing poll.
	Clear(ctx context.Context, pollID int) error

	// ClearAll removes all data from the backend.
	ClearAll(ctx context.Context) error

	// Voted returns for all polls the userIDs, that have voted.
	Voted(ctx context.Context) (map[int][]int, error)

	fmt.Stringer
}

type pollConfig struct {
	id                int
	meetingID         int
	backend           string
	ptype             string
	method            string
	groups            []int
	globalYes         bool
	globalNo          bool
	globalAbstain     bool
	minAmount         int
	maxAmount         int
	maxVotesPerOption int
	options           []int
	state             string
}

func loadPoll(ctx context.Context, ds *dsfetch.Fetch, pollID int) (pollConfig, error) {
	p := pollConfig{id: pollID}
	ds.Poll_MeetingID(pollID).Lazy(&p.meetingID)
	ds.Poll_Backend(pollID).Lazy(&p.backend)
	ds.Poll_Type(pollID).Lazy(&p.ptype)
	ds.Poll_Pollmethod(pollID).Lazy(&p.method)
	ds.Poll_EntitledGroupIDs(pollID).Lazy(&p.groups)
	ds.Poll_GlobalYes(pollID).Lazy(&p.globalYes)
	ds.Poll_GlobalNo(pollID).Lazy(&p.globalNo)
	ds.Poll_GlobalAbstain(pollID).Lazy(&p.globalAbstain)
	ds.Poll_MinVotesAmount(pollID).Lazy(&p.minAmount)
	ds.Poll_MaxVotesAmount(pollID).Lazy(&p.maxAmount)
	ds.Poll_MaxVotesPerOption(pollID).Lazy(&p.maxVotesPerOption)
	ds.Poll_OptionIDs(pollID).Lazy(&p.options)
	ds.Poll_State(pollID).Lazy(&p.state)

	if err := ds.Execute(ctx); err != nil {
		var errDoesNotExist dsfetch.DoesNotExistError
		if errors.As(err, &errDoesNotExist) && dskey.Key(errDoesNotExist).Collection() == "poll" && dskey.Key(errDoesNotExist).ID() == pollID {
			return pollConfig{}, ErrNotExists
		}
		return pollConfig{}, fmt.Errorf("loading polldata from datastore: %w", err)
	}

	return p, nil
}

// preload loads all data in the cache, that is needed later for the vote
// requests.
func (p pollConfig) preload(ctx context.Context, ds *dsfetch.Fetch) error {
	ds.Meeting_UsersEnableVoteWeight(p.meetingID).Preload()
	ds.Meeting_UsersEnableVoteDelegations(p.meetingID).Preload()

	meetingUserIDsList := make([][]int, len(p.groups))
	for i, groupID := range p.groups {
		ds.Group_MeetingUserIDs(groupID).Lazy(&meetingUserIDsList[i])
	}

	// First database request to get meeting/enable_vote_weight and all
	// meeting_users from all entitled groups.
	if err := ds.Execute(ctx); err != nil {
		return fmt.Errorf("fetching users: %w", err)
	}

	var userIDs []*int
	for _, meetingUserIDs := range meetingUserIDsList {
		for _, muID := range meetingUserIDs {
			var uid int
			userIDs = append(userIDs, &uid)
			ds.MeetingUser_UserID(muID).Lazy(&uid)
			ds.MeetingUser_GroupIDs(muID).Preload()
			ds.MeetingUser_VoteWeight(muID).Preload()
			ds.MeetingUser_VoteDelegatedToID(muID).Preload()
			ds.MeetingUser_MeetingID(muID).Preload()
		}
	}

	// Second database request to get all user ids and meeting_user_data.
	if err := ds.Execute(ctx); err != nil {
		return fmt.Errorf("preload meeting user data: %w", err)
	}

	var delegatedMeetingUserIDs []int
	for _, muIDs := range meetingUserIDsList {
		for _, muID := range muIDs {
			// This does not send a db request, since the value was fetched in
			// the block above.
			muID, found, err := ds.MeetingUser_VoteDelegatedToID(muID).Value(ctx)
			if err != nil {
				return fmt.Errorf("getting vote delegated to for meeting user %d: %w", muID, err)
			}

			if found {
				delegatedMeetingUserIDs = append(delegatedMeetingUserIDs, muID)
			}
		}
	}

	delegatedUserIDs := make([]int, len(delegatedMeetingUserIDs))
	for i, muID := range delegatedMeetingUserIDs {
		ds.MeetingUser_UserID(muID).Lazy(&delegatedUserIDs[i])
		ds.MeetingUser_MeetingID(muID).Preload()
	}

	// Third database request to get all delegated user ids. Only fetches data
	// if there are delegates.
	if err := ds.Execute(ctx); err != nil {
		return fmt.Errorf("preloading delegate user ids: %w", err)
	}

	for _, uID := range userIDs {
		ds.User_DefaultVoteWeight(*uID).Preload()
		ds.User_MeetingUserIDs(*uID).Preload()
		ds.User_IsPresentInMeetingIDs(*uID).Preload()
	}
	for _, uID := range delegatedUserIDs {
		ds.User_IsPresentInMeetingIDs(uID).Preload()
		ds.User_MeetingUserIDs(uID).Preload()
	}

	// Thrid or forth database request to get is present_in_meeting for all users and delegates.
	if err := ds.Execute(ctx); err != nil {
		return fmt.Errorf("preloading user data: %w", err)
	}

	return nil
}

type maybeInt struct {
	unmarshalled bool
	value        int
}

func (m *maybeInt) UnmarshalJSON(b []byte) error {
	if err := json.Unmarshal(b, &m.value); err != nil {
		return fmt.Errorf("decoding value as int: %w", err)
	}
	m.unmarshalled = true
	return nil
}

func (m *maybeInt) Value() (int, bool) {
	return m.value, m.unmarshalled
}

type ballot struct {
	UserID maybeInt    `json:"user_id"`
	Value  ballotValue `json:"value"`
}

func (v ballot) String() string {
	bs, err := json.Marshal(v)
	if err != nil {
		return fmt.Sprintf("Error decoding ballot: %v", err)
	}
	return string(bs)
}

func validate(poll pollConfig, v ballotValue) string {
	if poll.minAmount == 0 {
		poll.minAmount = 1
	}

	if poll.maxAmount == 0 {
		poll.maxAmount = 1
	}

	if poll.maxVotesPerOption == 0 {
		poll.maxVotesPerOption = 1
	}

	allowedOptions := make(map[int]bool, len(poll.options))
	for _, o := range poll.options {
		allowedOptions[o] = true
	}

	allowedGlobal := map[string]bool{
		"Y": poll.globalYes,
		"N": poll.globalNo,
		"A": poll.globalAbstain,
	}

	var voteIsValid string

	switch poll.method {
	case "Y", "N":
		switch v.Type() {
		case ballotValueString:
			// The user answered with Y, N or A (or another invalid string).
			if !allowedGlobal[v.str] {
				return fmt.Sprintf("Global vote %s is not enabled", v.str)
			}
			return voteIsValid

		case ballotValueOptionAmount:
			var sumAmount int
			for optionID, amount := range v.optionAmount {
				if amount < 0 {
					return fmt.Sprintf("Your vote for option %d has to be >= 0", optionID)
				}

				if amount > poll.maxVotesPerOption {
					return fmt.Sprintf("Your vote for option %d has to be <= %d", optionID, poll.maxVotesPerOption)
				}

				if !allowedOptions[optionID] {
					return fmt.Sprintf("Option_id %d does not belong to the poll", optionID)
				}

				sumAmount += amount
			}

			if sumAmount < poll.minAmount || sumAmount > poll.maxAmount {
				return fmt.Sprintf("The sum of your answers has to be between %d and %d", poll.minAmount, poll.maxAmount)
			}

			return voteIsValid

		default:
			return fmt.Sprintf("Your vote has a wrong format")
		}

	case "YN", "YNA":
		switch v.Type() {
		case ballotValueString:
			// The user answered with Y, N or A (or another invalid string).
			if !allowedGlobal[v.str] {
				return fmt.Sprintf("Global vote %s is not enabled", v.str)
			}
			return voteIsValid

		case ballotValueOptionString:
			for optionID, yna := range v.optionYNA {
				if !allowedOptions[optionID] {
					return fmt.Sprintf("Option_id %d does not belong to the poll", optionID)
				}

				if yna != "Y" && yna != "N" && (yna != "A" || poll.method != "YNA") {
					// Valid that given data matches poll method.
					return fmt.Sprintf("Data for option %d does not fit the poll method.", optionID)
				}
			}
			return voteIsValid

		default:
			return fmt.Sprintf("Your vote has a wrong format")
		}

	default:
		return fmt.Sprintf("Your vote has a wrong format")
	}
}

// voteData is the data a user sends as his vote.
type ballotValue struct {
	str          string
	optionAmount map[int]int
	optionYNA    map[int]string

	original json.RawMessage
}

func (v ballotValue) MarshalJSON() ([]byte, error) {
	return v.original, nil
}

func (v *ballotValue) UnmarshalJSON(b []byte) error {
	v.original = b

	if err := json.Unmarshal(b, &v.str); err == nil {
		// voteData is a string
		return nil
	}

	if err := json.Unmarshal(b, &v.optionAmount); err == nil {
		// voteData is option_id to amount
		return nil
	}
	v.optionAmount = nil

	if err := json.Unmarshal(b, &v.optionYNA); err == nil {
		// voteData is option_id to string
		return nil
	}

	return fmt.Errorf("unknown vote value: `%s`", b)
}

const (
	ballotValueUnknown = iota
	ballotValueString
	ballotValueOptionAmount
	ballotValueOptionString
)

func (v *ballotValue) Type() int {
	if v.str != "" {
		return ballotValueString
	}

	if v.optionAmount != nil {
		return ballotValueOptionAmount
	}

	if v.optionYNA != nil {
		return ballotValueOptionString
	}

	return ballotValueUnknown
}

// equalElement returns true, if g1 and g2 have at lease one equal element.
func equalElement(g1, g2 []int) bool {
	set := make(map[int]bool, len(g1))
	for _, e := range g1 {
		set[e] = true
	}
	for _, e := range g2 {
		if set[e] {
			return true
		}
	}
	return false
}<|MERGE_RESOLUTION|>--- conflicted
+++ resolved
@@ -340,7 +340,6 @@
 		return err
 	}
 
-<<<<<<< HEAD
 	var voteWeight string
 	if poll.ptype != "cryptographic" {
 		if validation := validate(poll, vote.Value); validation != "" {
@@ -348,44 +347,27 @@
 		}
 
 		// voteData.Weight is a DecimalField with 6 zeros.
-		if ds.Meeting_UsersEnableVoteWeight(poll.meetingID).ErrorLater(ctx) {
-			voteWeight = ds.User_VoteWeight(voteUser, poll.meetingID).ErrorLater(ctx)
+		var voteWeightEnabled bool
+		var meetingUserVoteWeight string
+		var userDefaultVoteWeight string
+		ds.Meeting_UsersEnableVoteWeight(poll.meetingID).Lazy(&voteWeightEnabled)
+		ds.MeetingUser_VoteWeight(voteMeetingUserID).Lazy(&meetingUserVoteWeight)
+		ds.User_DefaultVoteWeight(voteUser).Lazy(&userDefaultVoteWeight)
+
+		if err := ds.Execute(ctx); err != nil {
+			return fmt.Errorf("getting vote weight: %w", err)
+		}
+
+		if voteWeightEnabled {
+			voteWeight = meetingUserVoteWeight
 			if voteWeight == "" {
-				voteWeight = ds.User_DefaultVoteWeight(voteUser).ErrorLater(ctx)
+				voteWeight = userDefaultVoteWeight
 			}
-		}
-		if err := ds.Err(); err != nil {
-			return fmt.Errorf("getting vote weight: %w", err)
 		}
 
 		if voteWeight == "" {
 			voteWeight = "1.000000"
 		}
-=======
-	if validation := validate(poll, vote.Value); validation != "" {
-		return MessageError(ErrInvalid, validation)
-	}
-
-	// voteData.Weight is a DecimalField with 6 zeros.
-	var voteWeightEnabled bool
-	var meetingUserVoteWeight string
-	var userDefaultVoteWeight string
-	ds.Meeting_UsersEnableVoteWeight(poll.meetingID).Lazy(&voteWeightEnabled)
-	ds.MeetingUser_VoteWeight(voteMeetingUserID).Lazy(&meetingUserVoteWeight)
-	ds.User_DefaultVoteWeight(voteUser).Lazy(&userDefaultVoteWeight)
-
-	if err := ds.Execute(ctx); err != nil {
-		return fmt.Errorf("getting vote weight: %w", err)
-	}
-
-	var voteWeight string
-	if voteWeightEnabled {
-		voteWeight = meetingUserVoteWeight
-		if voteWeight == "" {
-			voteWeight = userDefaultVoteWeight
-		}
-	}
->>>>>>> c4289555
 
 		log.Debug("Using voteWeight %s", voteWeight)
 	}
